--- conflicted
+++ resolved
@@ -18,12 +18,9 @@
 from trac.admin.web_ui import AdminModule, PermissionAdminPanel, \
                               PluginAdminPanel
 from trac.core import Component, TracError
-<<<<<<< HEAD
 from trac.perm import PermissionError, PermissionSystem
-=======
 from trac.loader import load_components
->>>>>>> e3da2bdb
-from trac.test import EnvironmentStub, MockRequest
+from trac.test import EnvironmentStub, MockRequest, mkdtemp
 from trac.util import create_file
 from trac.web.api import RequestDone
 
@@ -130,11 +127,10 @@
                        self.env.log_messages)
 
 
-
 class PluginAdminPanelTestCase(unittest.TestCase):
 
     def setUp(self):
-        self.env = EnvironmentStub(path=tempfile.mkdtemp(prefix='trac-'))
+        self.env = EnvironmentStub(path=mkdtemp())
 
     def tearDown(self):
         self.env.reset_db_and_disk()
