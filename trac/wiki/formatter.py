--- conflicted
+++ resolved
@@ -27,20 +27,14 @@
 from trac.mimeview import *
 from trac.resource import get_relative_resource, get_resource_url
 from trac.util import arity, as_int
-<<<<<<< HEAD
 from trac.util.text import (
-    exception_to_unicode, shorten_line, to_unicode, 
-    unicode_quote, unicode_quote_plus, unquote_label
+    exception_to_unicode, shorten_line, to_unicode, unicode_quote,
+    unquote_label
 )
 from trac.util.html import (
-    Element, Fragment, Markup, Stream, TracHTMLSanitizer,
-    escape, genshi, plaintext, stream_to_unicode, tag
+    Element, Fragment, Markup, Stream, TracHTMLSanitizer, escape, genshi,
+    plaintext, stream_to_unicode, tag, to_fragment
 )
-=======
-from trac.util.html import Markup, TracHTMLSanitizer, escape, to_fragment
-from trac.util.text import exception_to_unicode, shorten_line, to_unicode, \
-                           unicode_quote, unquote_label
->>>>>>> 9fdd26d9
 from trac.util.translation import _, tag_
 from trac.wiki.api import WikiSystem, parse_args
 from trac.wiki.parser import WikiParser, parse_processor_args
