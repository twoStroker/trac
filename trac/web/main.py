# -*- coding: utf-8 -*-
#
# Copyright (C) 2005-2018 Edgewall Software
# Copyright (C) 2005-2007 Christopher Lenz <cmlenz@gmx.de>
# Copyright (C) 2005 Matthew Good <trac@matt-good.net>
# All rights reserved.
#
# This software is licensed as described in the file COPYING, which
# you should have received as part of this distribution. The terms
# are also available at http://trac.edgewall.org/wiki/TracLicense.
#
# This software consists of voluntary contributions made by many
# individuals. For the exact contribution history, see the revision
# history and logs, available at http://trac.edgewall.org/log/.
#
# Author: Christopher Lenz <cmlenz@gmx.de>
#         Matthew Good <trac@matt-good.net>

from __future__ import print_function

import cgi
import fnmatch
import textwrap
from functools import partial
import gc
import io
import locale
import os
import pkg_resources
from pprint import pformat, pprint
import re
import sys
import traceback
from urlparse import urlparse

from jinja2 import FileSystemLoader

from trac import __version__ as TRAC_VERSION
from trac.config import BoolOption, ChoiceOption, ConfigSection, \
                        ConfigurationError, ExtensionOption, Option, \
                        OrderedExtensionsOption
from trac.core import *
from trac.env import open_environment
from trac.loader import get_plugin_info, match_plugins_to_frames
from trac.perm import PermissionCache, PermissionError
from trac.resource import ResourceNotFound
from trac.util import arity, get_frame_info, get_last_traceback, hex_entropy, \
                      lazy, read_file, safe_repr, translation, \
                      warn_setuptools_issue
from trac.util.concurrency import get_thread_id
from trac.util.datefmt import format_datetime, localtz, timezone, user_time
from trac.util.html import tag, valid_html_bytes
from trac.util.text import (exception_to_unicode, jinja2env, shorten_line,
                            to_unicode, to_utf8, unicode_quote)
from trac.util.translation import _, get_negotiated_locale, has_babel, \
                                  safefmt, tag_
from trac.web.api import HTTPBadRequest, HTTPException, HTTPForbidden, \
                         HTTPInternalServerError, HTTPNotFound, IAuthenticator, \
                         IRequestFilter, IRequestHandler, Request, \
                         RequestDone, TracNotImplementedError, \
                         is_valid_default_handler
from trac.web.chrome import Chrome, ITemplateProvider, add_notice, \
                            add_stylesheet, add_warning
from trac.web.href import Href
from trac.web.session import SessionDict, Session

#: This URL is used for semi-automatic bug reports (see
#: `send_internal_error`).  Please modify it to point to your own
#: Trac instance if you distribute a patched version of Trac.
default_tracker = 'https://trac.edgewall.org'


class FakeSession(SessionDict):

    def get_session(self, sid, authenticated=False):
        pass

    def save(self):
        pass


class FakePerm(object):

    username = 'anonymous'

    def __call__(self, realm_or_resource, id=False, version=False):
        return self

    def has_permission(self, action, realm_or_resource=None, id=False,
                       version=False):
        return False

    __contains__ = has_permission

    def require(self, action, realm_or_resource=None, id=False, version=False,
                message=None):
        if message is None:
            raise PermissionError(action)
        else:
            raise PermissionError(msg=message)

    assert_permission = require


class RequestWithSession(Request):
    """A request that saves its associated session when sending the reply."""

    def send_response(self, code=200):
        if code < 400:
            self.session.save()
        super(RequestWithSession, self).send_response(code)


class RequestDispatcher(Component):
    """Web request dispatcher.

    This component dispatches incoming requests to registered
    handlers.  Besides, it also takes care of user authentication and
    request pre- and post-processing.
    """
    required = True

    implements(ITemplateProvider)

    authenticators = ExtensionPoint(IAuthenticator)
    handlers = ExtensionPoint(IRequestHandler)

    filters = OrderedExtensionsOption('trac', 'request_filters',
                                      IRequestFilter,
        doc="""Ordered list of filters to apply to all requests.""")

    default_handler = ExtensionOption('trac', 'default_handler',
                                      IRequestHandler, 'WikiModule',
        """Name of the component that handles requests to the base
        URL.

        Options include `TimelineModule`, `RoadmapModule`,
        `BrowserModule`, `QueryModule`, `ReportModule`, `TicketModule`
        and `WikiModule`.

        The [/prefs/userinterface session preference] for default handler
        take precedence, when set.
        """)

    default_timezone = Option('trac', 'default_timezone', '',
        """The default timezone to use""")

    default_language = Option('trac', 'default_language', '',
        """The preferred language to use if no user preference has been set.
        """)

    default_date_format = ChoiceOption('trac', 'default_date_format',
                                       ('', 'iso8601'),
        """The date format. Valid options are 'iso8601' for selecting
        ISO 8601 format, or leave it empty which means the default
        date format will be inferred from the browser's default
        language. (''since 1.0'')
        """)

    use_xsendfile = BoolOption('trac', 'use_xsendfile', 'false',
        """When true, send a `X-Sendfile` header and no content when sending
        files from the filesystem, so that the web server handles the content.
        This requires a web server that knows how to handle such a header,
        like Apache with `mod_xsendfile` or lighttpd. (''since 1.0'')
        """)

    xsendfile_header = Option('trac', 'xsendfile_header', 'X-Sendfile',
        """The header to use if `use_xsendfile` is enabled. If Nginx is used,
        set `X-Accel-Redirect`. (''since 1.0.6'')""")

    configurable_headers = ConfigSection('http-headers', """
        Headers to be added to the HTTP request. (''since 1.2.3'')

        The header name must conform to RFC7230 and the following
        reserved names are not allowed: content-type, content-length,
        location, etag, pragma, cache-control, expires.
        """)

    # Public API

    def authenticate(self, req):
        for authenticator in self.authenticators:
            try:
                authname = authenticator.authenticate(req)
            except TracError as e:
                self.log.error("Can't authenticate using %s: %s",
                               authenticator.__class__.__name__,
                               exception_to_unicode(e, traceback=True))
                add_warning(req, _("Authentication error. "
                                   "Please contact your administrator."))
                break  # don't fallback to other authenticators
            if authname:
                return authname
        return 'anonymous'

    def dispatch(self, req):
        """Find a registered handler that matches the request and let
        it process it.

        In addition, this method initializes the data dictionary
        passed to the the template and adds the web site chrome.
        """
        self.log.debug('Dispatching %r', req)
        chrome = Chrome(self.env)

        try:
            # Select the component that should handle the request
            chosen_handler = None
            for handler in self._request_handlers.values():
                if handler.match_request(req):
                    chosen_handler = handler
                    break
            if not chosen_handler and req.path_info in ('', '/'):
                chosen_handler = self._get_valid_default_handler(req)
            # pre-process any incoming request, whether a handler
            # was found or not
            self.log.debug("Chosen handler is %s", chosen_handler)
            chosen_handler = self._pre_process_request(req, chosen_handler)
            if not chosen_handler:
                if req.path_info.endswith('/'):
                    # Strip trailing / and redirect
                    target = unicode_quote(req.path_info.rstrip('/'))
                    if req.query_string:
                        target += '?' + req.query_string
                    req.redirect(req.href + target, permanent=True)
                raise HTTPNotFound('No handler matched request to %s',
                                   req.path_info)

            req.callbacks['chrome'] = partial(chrome.prepare_request,
                                              handler=chosen_handler)

            # Protect against CSRF attacks: we validate the form token
            # for all POST requests with a content-type corresponding
            # to form submissions
            if req.method == 'POST':
                ctype = req.get_header('Content-Type')
                if ctype:
                    ctype, options = cgi.parse_header(ctype)
                if ctype in ('application/x-www-form-urlencoded',
                             'multipart/form-data') and \
                        req.args.get('__FORM_TOKEN') != req.form_token:
                    if self.env.secure_cookies and req.scheme == 'http':
                        msg = _('Secure cookies are enabled, you must '
                                'use https to submit forms.')
                    else:
                        msg = _('Do you have cookies enabled?')
                    raise HTTPBadRequest(_('Missing or invalid form token.'
                                           ' %(msg)s', msg=msg))

            # Process the request and render the template
            resp = chosen_handler.process_request(req)
            if resp:
                resp = self._post_process_request(req, *resp)
                template, data, metadata, method = resp
                if 'hdfdump' in req.args:
                    req.perm.require('TRAC_ADMIN')
                    # debugging helper - no need to render first
                    out = io.BytesIO()
                    pprint({'template': template,
                            'metadata': metadata,
                            'data': data}, out)
                    req.send(out.getvalue(), 'text/plain')
                self.log.debug("Rendering response with template %s", template)
                iterable = chrome.use_chunked_encoding
                if isinstance(metadata, dict):
                    iterable = metadata.setdefault('iterable', iterable)
                    content_type = metadata.get('content_type')
                else:
                    content_type = metadata
                output = chrome.render_template(req, template, data, metadata,
                                                iterable=iterable,
                                                method=method)
                # TODO (1.5.1) remove iterable and method parameters
                req.send(output, content_type or 'text/html')
            else:
                self.log.debug("Empty or no response from handler. "
                               "Entering post_process_request.")
                self._post_process_request(req)
        except RequestDone:
            raise
        except Exception as e:
            # post-process the request in case of errors
            err = sys.exc_info()
            try:
                self._post_process_request(req)
            except RequestDone:
                raise
            except TracError as e2:
                self.log.warning("Exception caught while post-processing"
                                 " request: %s", exception_to_unicode(e2))
            except Exception as e2:
                if not (type(e) is type(e2) and e.args == e2.args):
                    self.log.error("Exception caught while post-processing"
                                   " request: %s",
                                   exception_to_unicode(e2, traceback=True))
            if isinstance(e, PermissionError):
                raise HTTPForbidden(e)
            if isinstance(e, ResourceNotFound):
                raise HTTPNotFound(e)
            if isinstance(e, NotImplementedError):
                tb = traceback.extract_tb(err[2])[-1]
                self.log.warning("%s caught from %s:%d in %s: %s",
                                 e.__class__.__name__, tb[0], tb[1], tb[2],
                                 to_unicode(e) or "(no message)")
                raise HTTPInternalServerError(TracNotImplementedError(e))
            if isinstance(e, TracError):
                raise HTTPInternalServerError(e)
            raise err[0], err[1], err[2]

    # ITemplateProvider methods

    def get_htdocs_dirs(self):
        return []

    def get_templates_dirs(self):
        return [pkg_resources.resource_filename('trac.web', 'templates')]

    # Internal methods

    def set_default_callbacks(self, req):
        """Setup request callbacks for lazily-evaluated properties.
        """
        req.callbacks.update({
            'authname': self.authenticate,
            'chrome': Chrome(self.env).prepare_request,
            'form_token': self._get_form_token,
            'lc_time': self._get_lc_time,
            'locale': self._get_locale,
            'perm': self._get_perm,
            'session': self._get_session,
            'tz': self._get_timezone,
            'use_xsendfile': self._get_use_xsendfile,
            'xsendfile_header': self._get_xsendfile_header,
            'configurable_headers': self._get_configurable_headers,
        })

    @lazy
    def _request_handlers(self):
        return {handler.__class__.__name__: handler
                for handler in self.handlers}

    def _get_valid_default_handler(self, req):
        # Use default_handler from the Session if it is a valid value.
        name = req.session.get('default_handler')
        handler = self._request_handlers.get(name)
        if handler and not is_valid_default_handler(handler):
            handler = None

        if not handler:
            # Use default_handler from project configuration.
            handler = self.default_handler
            if not is_valid_default_handler(handler):
                raise ConfigurationError(
                    tag_("%(handler)s is not a valid default handler. Please "
                         "update %(option)s through the %(page)s page or by "
                         "directly editing trac.ini.",
                         handler=tag.code(handler.__class__.__name__),
                         option=tag.code("[trac] default_handler"),
                         page=tag.a(_("Basic Settings"),
                                    href=req.href.admin('general/basics'))))
        return handler

    def _get_perm(self, req):
        if isinstance(req.session, FakeSession):
            return FakePerm()
        else:
            return PermissionCache(self.env, req.authname)

    def _get_session(self, req):
        try:
            return Session(self.env, req)
        except TracError as e:
            msg = "can't retrieve session: %s"
            if isinstance(e, TracValueError):
                self.log.warning(msg, e)
            else:
                self.log.error(msg, exception_to_unicode(e))
            return FakeSession()

    def _get_locale(self, req):
        if has_babel:
            preferred = req.session.get('language')
            default = self.default_language
            negotiated = get_negotiated_locale([preferred, default] +
                                               req.languages)
            self.log.debug("Negotiated locale: %s -> %s", preferred,
                           negotiated)
            return negotiated

    def _get_lc_time(self, req):
        lc_time = req.session.get('lc_time')
        if not lc_time or lc_time == 'locale' and not has_babel:
            lc_time = self.default_date_format
        if lc_time == 'iso8601':
            return 'iso8601'
        return req.locale

    def _get_timezone(self, req):
        try:
            return timezone(req.session.get('tz', self.default_timezone
                                            or 'missing'))
        except Exception:
            return localtz

    def _get_form_token(self, req):
        """Used to protect against CSRF.

        The 'form_token' is strong shared secret stored in a user
        cookie.  By requiring that every POST form to contain this
        value we're able to protect against CSRF attacks. Since this
        value is only known by the user and not by an attacker.

        If the the user does not have a `trac_form_token` cookie a new
        one is generated.
        """
        if 'trac_form_token' in req.incookie:
            return req.incookie['trac_form_token'].value
        else:
            req.outcookie['trac_form_token'] = form_token = hex_entropy(24)
            req.outcookie['trac_form_token']['path'] = req.base_path or '/'
            if self.env.secure_cookies:
                req.outcookie['trac_form_token']['secure'] = True
            req.outcookie['trac_form_token']['httponly'] = True
            return form_token

    def _get_use_xsendfile(self, req):
        return self.use_xsendfile

    @lazy
    def _xsendfile_header(self):
        header = self.xsendfile_header.strip()
        if Request.is_valid_header(header):
            return to_utf8(header)
        else:
            if not self._warn_xsendfile_header:
                self._warn_xsendfile_header = True
                self.log.warning("[trac] xsendfile_header is invalid: '%s'",
                                 header)
            return None

    def _get_xsendfile_header(self, req):
        return self._xsendfile_header

    @lazy
    def _configurable_headers(self):
        headers = []
        invalids = []
        for name, val in self.configurable_headers.options():
            if Request.is_valid_header(name, val):
                headers.append((name, val))
            else:
                invalids.append((name, val))
        if invalids:
            self.log.warning('[http-headers] invalid headers are ignored: %s',
                             ', '.join('%r: %r' % i for i in invalids))
        return tuple(headers)

    def _get_configurable_headers(self, req):
        return iter(self._configurable_headers)

    def _pre_process_request(self, req, chosen_handler):
        for filter_ in self.filters:
            chosen_handler = filter_.pre_process_request(req, chosen_handler)
        return chosen_handler

    def _post_process_request(self, req, *args):
        resp = args
        # `metadata` and the backward compatibility `method` are
        # optional in IRequestHandler's response. If not specified,
        # the default value is appended to response.
        metadata = {}
        method = None
        if len(resp) == 2:
            resp += (metadata, None)
        elif len(resp) == 3:
            metadata = resp[2]
            resp += (None,)
        elif len(resp) == 4:
            metadata = resp[2]
            method = resp[3]
        if method and isinstance(metadata, dict):
            metadata['method'] = method
        nbargs = len(resp)
        for f in reversed(self.filters):
            # As the arity of `post_process_request` has changed since
            # Trac 0.10, only filters with same arity gets passed real values.
            # Errors will call all filters with None arguments,
            # and results will not be not saved.
            extra_arg_count = arity(f.post_process_request) - 1
            if extra_arg_count == nbargs:
                resp = f.post_process_request(req, *resp)
            elif extra_arg_count == nbargs - 1:
                # IRequestFilters may modify the `method`, but the `method`
                # is forwarded when not accepted by the IRequestFilter.
                method = resp[-1]
                resp = f.post_process_request(req, *resp[:-1])
                resp += (method,)
            elif nbargs == 0:
                f.post_process_request(req, *(None,) * extra_arg_count)
        return resp


_warn_setuptools = False
_slashes_re = re.compile(r'/+')

def dispatch_request(environ, start_response):
    """Main entry point for the Trac web interface.

    :param environ: the WSGI environment dict
    :param start_response: the WSGI callback for starting the response
    """

    global _warn_setuptools
    if _warn_setuptools is False:
        _warn_setuptools = True
        warn_setuptools_issue(out=environ.get('wsgi.errors'))

    # SCRIPT_URL is an Apache var containing the URL before URL rewriting
    # has been applied, so we can use it to reconstruct logical SCRIPT_NAME
    script_url = environ.get('SCRIPT_URL')
    if script_url is not None:
        path_info = environ.get('PATH_INFO')
        if not path_info:
            environ['SCRIPT_NAME'] = script_url
        else:
            # mod_wsgi squashes slashes in PATH_INFO (!)
            script_url = _slashes_re.sub('/', script_url)
            path_info = _slashes_re.sub('/', path_info)
            if script_url.endswith(path_info):
                environ['SCRIPT_NAME'] = script_url[:-len(path_info)]

    # If the expected configuration keys aren't found in the WSGI environment,
    # try looking them up in the process environment variables
    environ.setdefault('trac.env_path', os.getenv('TRAC_ENV'))
    environ.setdefault('trac.env_parent_dir',
                       os.getenv('TRAC_ENV_PARENT_DIR'))
    environ.setdefault('trac.env_index_template',
                       os.getenv('TRAC_ENV_INDEX_TEMPLATE'))
    environ.setdefault('trac.template_vars',
                       os.getenv('TRAC_TEMPLATE_VARS'))
    environ.setdefault('trac.locale', '')
    environ.setdefault('trac.base_url',
                       os.getenv('TRAC_BASE_URL'))

    locale.setlocale(locale.LC_ALL, environ['trac.locale'])

    # Determine the environment
    env_path = environ.get('trac.env_path')
    if not env_path:
        env_parent_dir = environ.get('trac.env_parent_dir')
        env_paths = environ.get('trac.env_paths')
        if env_parent_dir or env_paths:
            # The first component of the path is the base name of the
            # environment
            path_info = environ.get('PATH_INFO', '').lstrip('/').split('/')
            env_name = path_info.pop(0)

            if not env_name:
                # No specific environment requested, so render an environment
                # index page
                send_project_index(environ, start_response, env_parent_dir,
                                   env_paths)
                return []

            errmsg = None

            # To make the matching patterns of request handlers work, we append
            # the environment name to the `SCRIPT_NAME` variable, and keep only
            # the remaining path in the `PATH_INFO` variable.
            script_name = environ.get('SCRIPT_NAME', '')
            try:
                script_name = unicode(script_name, 'utf-8')
            except UnicodeDecodeError:
                errmsg = 'Invalid URL encoding (was %r)' % script_name
            else:
                # (as Href expects unicode parameters)
                environ['SCRIPT_NAME'] = Href(script_name)(env_name)
                environ['PATH_INFO'] = '/' + '/'.join(path_info)

                if env_parent_dir:
                    env_path = os.path.join(env_parent_dir, env_name)
                else:
                    env_path = get_environments(environ).get(env_name)

                if not env_path or not os.path.isdir(env_path):
                    errmsg = 'Environment not found'

            if errmsg:
                start_response('404 Not Found',
                               [('Content-Type', 'text/plain'),
                                ('Content-Length', str(len(errmsg)))])
                return [errmsg]

    if not env_path:
        raise EnvironmentError('The environment options "TRAC_ENV" or '
                               '"TRAC_ENV_PARENT_DIR" or the mod_python '
                               'options "TracEnv" or "TracEnvParentDir" are '
                               'missing. Trac requires one of these options '
                               'to locate the Trac environment(s).')
    run_once = environ['wsgi.run_once']

    env = env_error = None
    try:
        env = open_environment(env_path, use_cache=not run_once)
    except Exception as e:
        env_error = e
    else:
        if env.base_url_for_redirect:
            environ['trac.base_url'] = env.base_url

        # Web front-end type and version information
        if not hasattr(env, 'webfrontend'):
            mod_wsgi_version = environ.get('mod_wsgi.version')
            if mod_wsgi_version:
                mod_wsgi_version = (
                        "%s (WSGIProcessGroup %s WSGIApplicationGroup %s)" %
                        ('.'.join(str(x) for x in mod_wsgi_version),
                         environ.get('mod_wsgi.process_group'),
                         environ.get('mod_wsgi.application_group') or
                         '%{GLOBAL}'))
                environ.update({
                    'trac.web.frontend': 'mod_wsgi',
                    'trac.web.version': mod_wsgi_version})
            env.webfrontend = environ.get('trac.web.frontend')
            if env.webfrontend:
                env.webfrontend_version = environ['trac.web.version']

    req = RequestWithSession(environ, start_response)
    # fixup env.abs_href if `[trac] base_url` was not specified
    if env and not env.abs_href.base:
        env.abs_href = req.abs_href
    translation.make_activable(lambda: req.locale, env.path if env else None)
    resp = []
    dispatcher = RequestDispatcher(env)
    dispatcher.set_default_callbacks(req)
    try:
        if not env and env_error:
            raise HTTPInternalServerError(env_error)
        try:
            dispatcher.dispatch(req)
        except RequestDone as req_done:
            resp = req_done.iterable
        resp = resp or req._response or []
    except HTTPException as e:
        _send_user_error(req, env, e)
    except Exception:
        send_internal_error(env, req, sys.exc_info())
    finally:
        translation.deactivate()
        if env and not run_once:
            env.shutdown(get_thread_id())
            # Now it's a good time to do some clean-ups
            #
            # Note: enable the '##' lines as soon as there's a suspicion
            #       of memory leak due to uncollectable objects (typically
            #       objects with a __del__ method caught in a cycle)
            #
            ##gc.set_debug(gc.DEBUG_UNCOLLECTABLE)
            unreachable = gc.collect()
            ##env.log.debug("%d unreachable objects found.", unreachable)
            ##uncollectable = len(gc.garbage)
            ##if uncollectable:
            ##    del gc.garbage[:]
            ##    env.log.warning("%d uncollectable objects found.",
            ##                    uncollectable)
        return resp


def _send_error(req, exc_info, template='error.html', content_type='text/html',
                status=500, env=None, data={}):
    if env:
        add_stylesheet(req, 'common/css/code.css')
        metadata = {'content_type': 'text/html'}
        try:
            content = Chrome(env).render_template(req, template,
                                                  data, metadata)
        except Exception:
            # second chance rendering, in "safe" mode
            data['trac_error_rendering'] = True
            try:
                content = Chrome(env).render_template(req, template,
                                                      data, metadata)
            except Exception:
                content = get_last_traceback()
                content_type = 'text/plain'
    else:
        content_type = 'text/plain'
        content = '%s\n\n%s: %s' % (data.get('title'),
                                    data.get('type'),
                                    data.get('message'))

    if isinstance(content, unicode):
        content = content.encode('utf-8')

    try:
        req.send_error(exc_info, content, content_type, status)
    except RequestDone:
        pass


def _send_user_error(req, env, e):
    # See trac/web/api.py for the definition of HTTPException subclasses.
    if env:
        env.log.warning('[%s] %s, %r, referrer %r',
                        req.remote_addr, exception_to_unicode(e),
                        req, req.environ.get('HTTP_REFERER'))
    data = {'title': e.title, 'type': 'TracError', 'message': e.message,
            'frames': [], 'traceback': None}
    if e.code == 403 and not req.is_authenticated:
        # TRANSLATOR: ... not logged in, you may want to 'do so' now (link)
        do_so = tag.a(_("do so"), href=req.href.login())
        add_notice(req, tag_("You are currently not logged in. You may want "
                             "to %(do_so)s now.", do_so=do_so))
    _send_error(req, sys.exc_info(), status=e.code, env=env, data=data)


def send_internal_error(env, req, exc_info):
    if env:
        env.log.error("[%s] Internal Server Error: %r, referrer %r%s",
                      req.remote_addr, req, req.environ.get('HTTP_REFERER'),
                      exception_to_unicode(exc_info[1], traceback=True))
    message = exception_to_unicode(exc_info[1])
    traceback = get_last_traceback()

    frames, plugins, faulty_plugins, interface_custom = [], [], [], []
    th = 'http://trac-hacks.org'
    has_admin = False
    try:
        has_admin = 'TRAC_ADMIN' in req.perm
    except Exception:
        pass

    tracker = default_tracker
    tracker_args = {}
    if has_admin and not isinstance(exc_info[1], MemoryError):
        # Collect frame and plugin information
        frames = get_frame_info(exc_info[2])
        if env:
            plugins = [p for p in get_plugin_info(env)
                       if any(c['enabled']
                              for m in p['modules'].itervalues()
                              for c in m['components'].itervalues())]
            match_plugins_to_frames(plugins, frames)

            # Identify the tracker where the bug should be reported
            faulty_plugins = [p for p in plugins if 'frame_idx' in p]
            faulty_plugins.sort(key=lambda p: p['frame_idx'])
            if faulty_plugins:
                info = faulty_plugins[0]['info']
                home_page = info.get('home_page', '')
                if 'trac' in info:
                    tracker = info['trac']
                elif urlparse(home_page).netloc == urlparse(th).netloc:
                    tracker = th
                    plugin_name = info.get('home_page', '').rstrip('/') \
                                                           .split('/')[-1]
                    tracker_args = {'component': plugin_name}
        interface_custom = Chrome(env).get_interface_customization_files()

    def get_description(_):
        if env and has_admin:
            sys_info = "".join("|| '''`%s`''' || `%s` ||\n"
                               % (k, (v.replace('\n', '` [[br]] `') if v
                                      else _('N/A')))
                               for k, v in env.system_info)
            sys_info += "|| '''`jQuery`''' || `#JQUERY#` ||\n" \
                        "|| '''`jQuery UI`''' || `#JQUERYUI#` ||\n" \
                        "|| '''`jQuery Timepicker`''' || `#JQUERYTP#` ||\n"
            enabled_plugins = "".join("|| '''`%s`''' || `%s` ||\n"
                                      % (p['name'], p['version'] or _('N/A'))
                                      for p in plugins)
            files = Chrome(env).get_interface_customization_files().items()
            interface_files = "".join("|| **%s** || %s ||\n"
                                      % (k, ", ".join("`%s`" % f for f in v))
                                      for k, v in sorted(files))
        else:
            sys_info = _("''System information not available''\n")
            enabled_plugins = _("''Plugin information not available''\n")
            interface_files = _("''Interface customization information not "
                                 "available''\n")
<<<<<<< HEAD
        return _("""\
==== How to Reproduce

While doing a %(method)s operation on `%(path_info)s`, Trac issued an internal error.

''(please provide additional details here)''

Request parameters:
{{{
%(req_args)s
}}}

User agent: `#USER_AGENT#`

==== System Information
%(sys_info)s
==== Enabled Plugins
%(enabled_plugins)s
==== Interface Customization
%(interface_customization)s
==== Python Traceback
{{{
%(traceback)s}}}""",
=======
        return _(textwrap.dedent("""\
            ==== How to Reproduce ====

            While doing a %(method)s operation on `%(path_info)s`, \
            Trac issued an internal error.

            ''(please provide additional details here)''

            Request parameters:
            {{{
            %(req_args)s
            }}}

            User agent: `#USER_AGENT#`

            ==== System Information ====
            %(sys_info)s
            ==== Enabled Plugins ====
            %(enabled_plugins)s
            ==== Interface Customization ====
            %(interface_customization)s
            ==== Python Traceback ====
            {{{
            %(traceback)s}}}"""),
>>>>>>> 35870cf9
            method=req.method, path_info=req.path_info,
            req_args=pformat(req.args), sys_info=sys_info,
            enabled_plugins=enabled_plugins,
            interface_customization=interface_files,
            traceback=to_unicode(traceback))

    # Generate the description once in English, once in the current locale
    description_en = get_description(lambda s, **kw: safefmt(s, kw))
    try:
        description = get_description(_)
    except Exception:
        description = description_en

    data = {'title': 'Internal Error',
            'type': 'internal', 'message': message,
            'traceback': traceback, 'frames': frames,
            'shorten_line': shorten_line, 'repr': safe_repr,
            'plugins': plugins, 'faulty_plugins': faulty_plugins,
            'interface': interface_custom,
            'tracker': tracker, 'tracker_args': tracker_args,
            'description': description, 'description_en': description_en}

    Chrome(env).add_jquery_ui(req)
    _send_error(req, sys.exc_info(), status=500, env=env, data=data)


def send_project_index(environ, start_response, parent_dir=None,
                       env_paths=None):
    req = Request(environ, start_response)

    loadpaths = [pkg_resources.resource_filename('trac', 'templates')]
    if req.environ.get('trac.env_index_template'):
        env_index_template = req.environ['trac.env_index_template']
        tmpl_path, template = os.path.split(env_index_template)
        loadpaths.insert(0, tmpl_path)
    else:
        template = 'index.html'

    data = {'trac': {'version': TRAC_VERSION,
                     'time': user_time(req, format_datetime)},
            'req': req}
    if req.environ.get('trac.template_vars'):
        for pair in req.environ['trac.template_vars'].split(','):
            key, val = pair.split('=')
            data[key] = val

    href = Href(req.base_path)
    projects = []
    for env_name, env_path in get_environments(environ).items():
        try:
            env = open_environment(env_path,
                                   use_cache=not environ['wsgi.run_once'])
        except Exception as e:
            proj = {'name': env_name, 'description': to_unicode(e)}
        else:
            proj = {
                'env': env,
                'name': env.project_name,
                'description': env.project_description,
                'href': href(env_name)
            }
        projects.append(proj)
    projects.sort(key=lambda proj: proj['name'].lower())

    data['projects'] = projects

    jenv = jinja2env(loader=FileSystemLoader(loadpaths))
    jenv.globals.update(translation.functions)
    tmpl = jenv.get_template(template)
    output = valid_html_bytes(tmpl.render(**data).encode('utf-8'))
    content_type = 'text/xml' if template.endswith('.xml') else 'text/html'
    try:
        req.send(output, content_type)
    except RequestDone:
        pass


def get_tracignore_patterns(env_parent_dir):
    """Return the list of patterns from env_parent_dir/.tracignore or
    a default pattern of `".*"` if the file doesn't exist.
    """
    path = os.path.join(env_parent_dir, '.tracignore')
    try:
        lines = [line.strip() for line in read_file(path).splitlines()]
    except IOError:
        return ['.*']
    return [line for line in lines if line and not line.startswith('#')]


def get_environments(environ, warn=False):
    """Retrieve canonical environment name to path mapping.

    The environments may not be all valid environments, but they are
    good candidates.
    """
    env_paths = environ.get('trac.env_paths', [])
    env_parent_dir = environ.get('trac.env_parent_dir')
    if env_parent_dir:
        env_parent_dir = os.path.normpath(env_parent_dir)
        # Filter paths that match the .tracignore patterns
        ignore_patterns = get_tracignore_patterns(env_parent_dir)
        paths = [name for name in os.listdir(env_parent_dir)
                      if os.path.isdir(os.path.join(env_parent_dir, name)) and
                      not any(fnmatch.fnmatch(name, pattern)
                              for pattern in ignore_patterns)]
        env_paths.extend(os.path.join(env_parent_dir, project)
                         for project in paths)
    envs = {}
    for env_path in env_paths:
        env_path = os.path.normpath(env_path)
        if not os.path.isdir(env_path):
            continue
        env_name = os.path.split(env_path)[1]
        if env_name in envs:
            if warn:
                print('Warning: Ignoring project "%s" since it conflicts with'
                      ' project "%s"' % (env_path, envs[env_name]),
                      file=sys.stderr)
        else:
            envs[env_name] = env_path
    return envs<|MERGE_RESOLUTION|>--- conflicted
+++ resolved
@@ -778,33 +778,7 @@
             enabled_plugins = _("''Plugin information not available''\n")
             interface_files = _("''Interface customization information not "
                                  "available''\n")
-<<<<<<< HEAD
-        return _("""\
-==== How to Reproduce
-
-While doing a %(method)s operation on `%(path_info)s`, Trac issued an internal error.
-
-''(please provide additional details here)''
-
-Request parameters:
-{{{
-%(req_args)s
-}}}
-
-User agent: `#USER_AGENT#`
-
-==== System Information
-%(sys_info)s
-==== Enabled Plugins
-%(enabled_plugins)s
-==== Interface Customization
-%(interface_customization)s
-==== Python Traceback
-{{{
-%(traceback)s}}}""",
-=======
         return _(textwrap.dedent("""\
-            ==== How to Reproduce ====
 
             While doing a %(method)s operation on `%(path_info)s`, \
             Trac issued an internal error.
@@ -818,16 +792,15 @@
 
             User agent: `#USER_AGENT#`
 
-            ==== System Information ====
+            ==== System Information
             %(sys_info)s
-            ==== Enabled Plugins ====
+            ==== Enabled Plugins
             %(enabled_plugins)s
-            ==== Interface Customization ====
+            ==== Interface Customization
             %(interface_customization)s
-            ==== Python Traceback ====
+            ==== Python Traceback
             {{{
             %(traceback)s}}}"""),
->>>>>>> 35870cf9
             method=req.method, path_info=req.path_info,
             req_args=pformat(req.args), sys_info=sys_info,
             enabled_plugins=enabled_plugins,
