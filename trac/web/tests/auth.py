# -*- coding: utf-8 -*-
#
# Copyright (C) 2005-2020 Edgewall Software
# All rights reserved.
#
# This software is licensed as described in the file COPYING, which
# you should have received as part of this distribution. The terms
# are also available at https://trac.edgewall.org/wiki/TracLicense.
#
# This software consists of voluntary contributions made by many
# individuals. For the exact contribution history, see the revision
# history and logs, available at https://trac.edgewall.org/log/.

import base64
import os
import tempfile

import trac.tests.compat
from trac.core import TracError
from trac.util.compat import crypt
from trac.test import EnvironmentStub, MockRequest, rmtree
from trac.web.auth import BasicAuthentication, DigestAuthentication, LoginModule

from Cookie import SimpleCookie as Cookie
import unittest


class LoginModuleTestCase(unittest.TestCase):

    def setUp(self):
        self.env = EnvironmentStub()
        self.module = LoginModule(self.env)

    def tearDown(self):
        self.env.reset_db()

    def test_anonymous_access(self):
        req = MockRequest(self.env, remote_user=None)
        self.assertIsNone(self.module.authenticate(req))

    def test_unknown_cookie_access(self):
        incookie = Cookie()
        incookie['trac_auth'] = '123'
        req = MockRequest(self.env, remote_user=None)
        self.assertIsNone(self.module.authenticate(req))

    def test_known_cookie_access(self):
        self.env.db_transaction("""
            INSERT INTO auth_cookie (cookie, name, ipnr)
            VALUES ('123', 'john', '127.0.0.1')""")
        req = MockRequest(self.env, remote_user=None)
        req.incookie['trac_auth'] = '123'
        self.assertEqual('john', self.module.authenticate(req))
        self.assertNotIn('auth_cookie', req.outcookie)

    def test_known_cookie_ip_check_enabled(self):
        self.env.config.set('trac', 'check_auth_ip', 'yes')
        self.env.db_transaction("""
            INSERT INTO auth_cookie (cookie, name, ipnr)
            VALUES ('123', 'john', '127.0.0.1')""")
        req = MockRequest(self.env, remote_addr='192.168.0.100',
                          remote_user=None)
        req.incookie['trac_auth'] = '123'
        self.assertIsNone(self.module.authenticate(req))
        self.assertIn('trac_auth', req.outcookie)

    def test_known_cookie_ip_check_disabled(self):
        self.env.config.set('trac', 'check_auth_ip', 'no')
        self.env.db_transaction("""
            INSERT INTO auth_cookie (cookie, name, ipnr)
            VALUES ('123', 'john', '127.0.0.1')""")
        req = MockRequest(self.env, remote_addr='192.168.0.100',
                          remote_user=None)
        req.incookie['trac_auth'] = '123'
        self.assertEqual('john', self.module.authenticate(req))
        self.assertNotIn('auth_cookie', req.outcookie)

    def test_login(self):
        # remote_user must be upper case to test that by default, case is
        # preserved.
        req = MockRequest(self.env, authname='john')
        self.module._do_login(req)

        self.assertIn('trac_auth', req.outcookie, '"trac_auth" Cookie not set')
        auth_cookie = req.outcookie['trac_auth'].value

        self.assertEqual([('john', '127.0.0.1')], self.env.db_query(
            "SELECT name, ipnr FROM auth_cookie WHERE cookie=%s",
            (auth_cookie,)))

    def test_login_ignore_case(self):
        """
        Test that login is succesful when the usernames differ in case, but case
        is ignored.
        """
        self.env.config.set('trac', 'ignore_auth_case', 'yes')

        req = MockRequest(self.env, remote_user='John')

        self.module._do_login(req)

        self.assertIn('trac_auth', req.outcookie, '"trac_auth" Cookie not set')
        auth_cookie = req.outcookie['trac_auth'].value
        self.assertEqual([('john', '127.0.0.1')], self.env.db_query(
            "SELECT name, ipnr FROM auth_cookie WHERE cookie=%s",
            (auth_cookie,)))

    def test_login_no_username(self):
        req = MockRequest(self.env, remote_user=None)
        self.assertRaises(TracError, self.module._do_login, req)

    def test_already_logged_in_same_user(self):
        self.env.db_transaction("""
            INSERT INTO auth_cookie (cookie, name, ipnr)
            VALUES ('123', 'john', '127.0.0.1')""")
        req = MockRequest(self.env, authname='john')
        self.module._do_login(req)  # this shouldn't raise an error

    def test_already_logged_in_different_user(self):
        self.env.db_transaction("""
            INSERT INTO auth_cookie (cookie, name, ipnr)
            VALUES ('123', 'john', '127.0.0.1')""")
        req = MockRequest(self.env, authname='john', remote_user='tom')
        self.assertRaises(TracError, self.module._do_login, req)

    def test_logout(self):
        self.env.db_transaction("""
            INSERT INTO auth_cookie (cookie, name, ipnr)
            VALUES ('123', 'john', '127.0.0.1')""")
        req = MockRequest(self.env, authname='john', method='POST')
        self.module._do_logout(req)
        self.assertIn('trac_auth', req.outcookie)
        self.assertFalse(self.env.db_query(
            "SELECT name, ipnr FROM auth_cookie WHERE name='john'"))

    def test_logout_not_logged_in(self):
        req = MockRequest(self.env, method='POST')
        self.module._do_logout(req)  # this shouldn't raise an error

    def test_logout_protect(self):
        self.env.db_transaction("""
            INSERT INTO auth_cookie (cookie, name, ipnr)
            VALUES ('123', 'john', '127.0.0.1')""")
        req = MockRequest(self.env, authname='john')
        self.module._do_logout(req)
        self.assertNotIn('trac_auth', req.outcookie)
        self.assertEqual(
            [('john', '127.0.0.1')],
            self.env.db_query("SELECT name, ipnr FROM auth_cookie "
                              "WHERE cookie='123'"))


class DigestAuthenticationTestCase(unittest.TestCase):

    def setUp(self):
        self.dir = tempfile.mkdtemp()
        self.filename = os.path.join(self.dir, 'htdigest.txt')

    def tearDown(self):
        rmtree(self.dir)

    def test_extra_entries_ignored(self):
        """Extra entries and comments are ignored."""
        with open(self.filename, 'w') as fd:
            fd.write("user1:trac:f21b2f8c5abd6baaeb3ffc28dce30e7c:U One #cmt\n")
            fd.write("user2:trac:97a40f5b8d13962839f664534aa573ef:U Two \n")

        auth = DigestAuthentication(self.filename, 'trac')
        self.assertIn('user1', auth.hash)
        self.assertIn('f21b2f8c5abd6baaeb3ffc28dce30e7c', auth.hash['user1'])
        self.assertIn('user2', auth.hash)
        self.assertIn('97a40f5b8d13962839f664534aa573ef', auth.hash['user2'])


class BasicAuthenticationTestCase(unittest.TestCase):

    def setUp(self):
        self.dir = tempfile.mkdtemp()
        self.filename = os.path.join(self.dir, 'htpasswd.txt')

    def tearDown(self):
        rmtree(self.dir)

    def _write_default_htpasswd(self):
        with open(self.filename, 'w') as fd:
            fd.write("crypt:PgjnZnmDQ8S7w\n")
            fd.write("md5:$apr1$PjxHNVvY$41a7qPozEZ1b47OomFoos/\n")
            fd.write("sha:{SHA}2PRZAyDhNDqRW2OUFwZQqPNdaSY=\n")

    def test_crypt(self):
        self._write_default_htpasswd()
        auth = BasicAuthentication(self.filename, 'realm')
        self.assertTrue(auth.test('crypt', 'crypt'))
        self.assertFalse(auth.test('crypt', 'other'))

    def test_md5(self):
        self._write_default_htpasswd()
        auth = BasicAuthentication(self.filename, 'realm')
        self.assertTrue(auth.test('md5', 'md5'))
        self.assertFalse(auth.test('md5', 'other'))

    def test_sha(self):
<<<<<<< HEAD
        self._write_default_htpasswd()
        auth = BasicAuthentication(self.filename, 'realm')
        self.assertTrue(auth.test('sha', 'sha'))
        self.assertFalse(auth.test('sha', 'other'))

    def test_extra_entries_ignored(self):
        """Extra entries and comments are ignored."""
        with open(self.filename, 'w') as fd:
            fd.write("crypt:PgjnZnmDQ8S7w:User One #comment\n")
            fd.write("md5:$apr1$PjxHNVvY$41a7qPozEZ1b47OomFoos/:User Two \n")
            fd.write("sha:{SHA}2PRZAyDhNDqRW2OUFwZQqPNdaSY=:User Three #\n")

        auth = BasicAuthentication(self.filename, 'realm')
        self.assertTrue(auth.test('crypt', 'crypt'))
        self.assertFalse(auth.test('crypt', 'other'))
        self.assertTrue(auth.test('md5', 'md5'))
        self.assertFalse(auth.test('md5', 'other'))
        self.assertTrue(auth.test('sha', 'sha'))
        self.assertFalse(auth.test('sha', 'other'))


def test_suite():
=======
        self.assertTrue(self.auth.test('sha', 'sha'))
        self.assertFalse(self.auth.test('sha', 'other'))

    def test_colon_in_password(self):
        def do_auth(username, password):
            value = 'Basic ' + base64.b64encode('%s:%s' % (username, password))
            environ = {'HTTP_AUTHORIZATION': value}
            def start_response(status, headers):
                return lambda body: None
            return self.auth.do_auth(environ, start_response)
        self.assertEqual('colon', do_auth('colon', 'blah:blah'))
        self.assertIsNone(do_auth('colon', 'blah:blah:'))
        self.assertIsNone(do_auth('colon', 'blah:blah:blah'))


def suite():
>>>>>>> 8da64ce4
    suite = unittest.TestSuite()
    suite.addTest(unittest.makeSuite(LoginModuleTestCase))
    suite.addTest(unittest.makeSuite(DigestAuthenticationTestCase))
    if crypt:
        suite.addTest(unittest.makeSuite(BasicAuthenticationTestCase))
    return suite


if __name__ == '__main__':
    unittest.main(defaultTest='test_suite')<|MERGE_RESOLUTION|>--- conflicted
+++ resolved
@@ -186,6 +186,7 @@
             fd.write("crypt:PgjnZnmDQ8S7w\n")
             fd.write("md5:$apr1$PjxHNVvY$41a7qPozEZ1b47OomFoos/\n")
             fd.write("sha:{SHA}2PRZAyDhNDqRW2OUFwZQqPNdaSY=\n")
+            fd.write("colon:$apr1$YMlTTmM3$01fy1fQDi4sc48d/FaohC/\n")
 
     def test_crypt(self):
         self._write_default_htpasswd()
@@ -200,11 +201,23 @@
         self.assertFalse(auth.test('md5', 'other'))
 
     def test_sha(self):
-<<<<<<< HEAD
         self._write_default_htpasswd()
         auth = BasicAuthentication(self.filename, 'realm')
         self.assertTrue(auth.test('sha', 'sha'))
         self.assertFalse(auth.test('sha', 'other'))
+
+    def test_colon_in_password(self):
+        self._write_default_htpasswd()
+        auth = BasicAuthentication(self.filename, 'realm')
+        def do_auth(username, password):
+            value = 'Basic ' + base64.b64encode('%s:%s' % (username, password))
+            environ = {'HTTP_AUTHORIZATION': value}
+            def start_response(status, headers):
+                return lambda body: None
+            return auth.do_auth(environ, start_response)
+        self.assertEqual('colon', do_auth('colon', 'blah:blah'))
+        self.assertIsNone(do_auth('colon', 'blah:blah:'))
+        self.assertIsNone(do_auth('colon', 'blah:blah:blah'))
 
     def test_extra_entries_ignored(self):
         """Extra entries and comments are ignored."""
@@ -223,24 +236,6 @@
 
 
 def test_suite():
-=======
-        self.assertTrue(self.auth.test('sha', 'sha'))
-        self.assertFalse(self.auth.test('sha', 'other'))
-
-    def test_colon_in_password(self):
-        def do_auth(username, password):
-            value = 'Basic ' + base64.b64encode('%s:%s' % (username, password))
-            environ = {'HTTP_AUTHORIZATION': value}
-            def start_response(status, headers):
-                return lambda body: None
-            return self.auth.do_auth(environ, start_response)
-        self.assertEqual('colon', do_auth('colon', 'blah:blah'))
-        self.assertIsNone(do_auth('colon', 'blah:blah:'))
-        self.assertIsNone(do_auth('colon', 'blah:blah:blah'))
-
-
-def suite():
->>>>>>> 8da64ce4
     suite = unittest.TestSuite()
     suite.addTest(unittest.makeSuite(LoginModuleTestCase))
     suite.addTest(unittest.makeSuite(DigestAuthenticationTestCase))
