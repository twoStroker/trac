--- conflicted
+++ resolved
@@ -1,10 +1,6 @@
 # -*- coding: utf-8 -*-
 #
-<<<<<<< HEAD
-# Copyright (C) 2017-2018 Edgewall Software
-=======
-# Copyright (C) 2018-2019 Edgewall Software
->>>>>>> e8a72ec1
+# Copyright (C) 2017-2019 Edgewall Software
 # All rights reserved.
 #
 # This software is licensed as described in the file COPYING, which
