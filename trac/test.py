#!/usr/bin/env python
# -*- coding: utf-8 -*-
#
# Copyright (C) 2003-2009 Edgewall Software
# Copyright (C) 2003-2005 Jonas Borgström <jonas@edgewall.com>
# Copyright (C) 2005 Christopher Lenz <cmlenz@gmx.de>
# All rights reserved.
#
# This software is licensed as described in the file COPYING, which
# you should have received as part of this distribution. The terms
# are also available at http://trac.edgewall.org/wiki/TracLicense.
#
# This software consists of voluntary contributions made by many
# individuals. For the exact contribution history, see the revision
# history and logs, available at http://trac.edgewall.org/log/.
#
# Author: Jonas Borgström <jonas@edgewall.com>
#         Christopher Lenz <cmlenz@gmx.de>

import os
import unittest
import sys
import pkg_resources
from fnmatch import fnmatch

try:
    from babel import Locale
except ImportError:
    Locale = None

from trac.config import Configuration
from trac.core import Component, ComponentManager, ExtensionPoint
from trac.env import Environment
from trac.db.api import _parse_db_str, DatabaseManager
from trac.db.sqlite_backend import SQLiteConnection
import trac.db.postgres_backend
import trac.db.mysql_backend
from trac.ticket.default_workflow import load_workflow_config_snippet
from trac.util import translation


def Mock(bases=(), *initargs, **kw):
    """
    Simple factory for dummy classes that can be used as replacement for the 
    real implementation in tests.
    
    Base classes for the mock can be specified using the first parameter, which
    must be either a tuple of class objects or a single class object. If the
    bases parameter is omitted, the base class of the mock will be object.

    So to create a mock that is derived from the builtin dict type, you can do:

    >>> mock = Mock(dict)
    >>> mock['foo'] = 'bar'
    >>> mock['foo']
    'bar'

    Attributes of the class are provided by any additional keyword parameters.

    >>> mock = Mock(foo='bar')
    >>> mock.foo
    'bar'

    Objects produces by this function have the special feature of not requiring
    the 'self' parameter on methods, because you should keep data at the scope
    of the test function. So you can just do:

    >>> mock = Mock(add=lambda x,y: x+y)
    >>> mock.add(1, 1)
    2

    To access attributes from the mock object from inside a lambda function,
    just access the mock itself:

    >>> mock = Mock(dict, do=lambda x: 'going to the %s' % mock[x])
    >>> mock['foo'] = 'bar'
    >>> mock.do('foo')
    'going to the bar'

    Because assignments or other types of statements don't work in lambda
    functions, assigning to a local variable from a mock function requires some
    extra work:

    >>> myvar = [None]
    >>> mock = Mock(set=lambda x: myvar.__setitem__(0, x))
    >>> mock.set(1)
    >>> myvar[0]
    1
    """
    if not isinstance(bases, tuple):
        bases = (bases,)
    cls = type('Mock', bases, {})
    mock = cls(*initargs)
    for k,v in kw.items():
        setattr(mock, k, v)
    return mock


class MockPerm(object):
    """Fake permission class. Necessary as Mock can not be used with operator
    overloading."""
<<<<<<< HEAD

    username = ''
    
    def has_permission(self, x):
=======
    def has_permission(self, action, realm_or_resource=None, id=False,
                       version=False):
>>>>>>> a2c7742c
        return True
    __contains__ = has_permission

    def __call__(self, realm_or_resource, id=False, version=False):
        return self

    def require(self, action, realm_or_resource=None, id=False, version=False):
        pass
    assert_permission = require


class TestSetup(unittest.TestSuite):
    """
    Test suite decorator that allows a fixture to be setup for a complete
    suite of test cases.
    """
    def setUp(self):
        """Sets up the fixture, and sets self.fixture if needed"""
        pass

    def tearDown(self):
        """Tears down the fixture"""
        pass

    def run(self, result):
        """Setup the fixture (self.setUp), call .setFixture on all the tests,
        and tear down the fixture (self.tearDown)."""
        self.setUp()
        if hasattr(self, 'fixture'):
            for test in self._tests:
                if hasattr(test, 'setFixture'):
                    test.setFixture(self.fixture)
        unittest.TestSuite.run(self, result)
        self.tearDown()
        return result


class TestCaseSetup(unittest.TestCase):
    def setFixture(self, fixture):
        self.fixture = fixture


# -- Database utilities

def get_dburi():
    if os.environ.has_key('TRAC_TEST_DB_URI'):
        dburi = os.environ['TRAC_TEST_DB_URI']
        if dburi:
            scheme, db_prop = _parse_db_str(dburi)
            # Assume the schema 'tractest' for Postgres
            if scheme == 'postgres' and \
                    not db_prop.get('params', {}).get('schema'):
                if '?' in dburi:
                    dburi += "&schema=tractest"
                else:
                    dburi += "?schema=tractest"
            return dburi
    return 'sqlite:db/trac.db'


def reset_postgres_db(db, db_prop):
    dbname = db.schema
    if dbname:
        cursor = db.cursor()
        # reset sequences
        cursor.execute('SELECT sequence_name '
                       'FROM information_schema.sequences '
                       'WHERE sequence_schema=%s', (dbname,))
        for seq in cursor.fetchall():
            cursor.execute('ALTER SEQUENCE %s RESTART WITH 1' % seq)
        # clear tables
        cursor.execute('SELECT table_name FROM information_schema.tables '
                       'WHERE table_schema=%s', (dbname,))
        tables = cursor.fetchall()
        for table in tables:
            # PostgreSQL supports TRUNCATE TABLE as well 
            # (see http://www.postgresql.org/docs/8.1/static/sql-truncate.html)
            # but on the small tables used here, DELETE is actually much faster
            cursor.execute('DELETE FROM %s' % table)
        db.commit()
        return tables

def reset_mysql_db(db, db_prop):
    dbname = os.path.basename(db_prop['path'])
    if dbname:
        cursor = db.cursor()
        cursor.execute('SELECT table_name FROM information_schema.tables '
                       'WHERE table_schema=%s', (dbname,))
        tables = cursor.fetchall()
        for table in tables:
            # TRUNCATE TABLE is prefered to DELETE FROM, as we need to reset
            # the auto_increment in MySQL.
            cursor.execute('TRUNCATE TABLE %s' % table)
        db.commit()
        return tables


class InMemoryDatabase(SQLiteConnection):
    """
    DB-API connection object for an SQLite in-memory database, containing all
    the default Trac tables but no data.
    """
    def __init__(self):
        SQLiteConnection.__init__(self, ':memory:')
        cursor = self.cnx.cursor()

        from trac.db_default import schema
        from trac.db.sqlite_backend import _to_sql
        for table in schema:
            for stmt in _to_sql(table):
                cursor.execute(stmt)

        self.cnx.commit()


# -- Environment stub

class EnvironmentStub(Environment):
    """A stub of the trac.env.Environment object for testing."""

    href = abs_href = None
    dbenv = db = None

    def __init__(self, default_data=False, enable=None):
        """Construct a new Environment stub object.

        default_data: If True, populate the database with some defaults.
        enable: A list of component classes or name globs to activate in the
                stub environment.
        """
        ComponentManager.__init__(self)
        Component.__init__(self)
        self.enabled_components = enable or ['trac.*']
        self.systeminfo = [('Python', sys.version)]

        import trac
        self.path = os.path.dirname(trac.__file__)
        if not os.path.isabs(self.path):
            self.path = os.path.join(os.getcwd(), self.path)

        # -- configuration
        self.config = Configuration(None)
        # We have to have a ticket-workflow config for ''lots'' of things to
        # work.  So insert the basic-workflow config here.  There may be a
        # better solution than this.
        load_workflow_config_snippet(self.config, 'basic-workflow.ini')
        self.config.set('logging', 'log_level', 'DEBUG')
        self.config.set('logging', 'log_type', 'stderr')

        # -- logging
        from trac.log import logger_factory
        self.log = logger_factory('test')

        # -- database
        self.dburi = get_dburi()
        if self.dburi.startswith('sqlite'):
            self.db = InMemoryDatabase()

        if default_data:
            self.reset_db(default_data)

        from trac.web.href import Href
        self.href = Href('/trac.cgi')
        self.abs_href = Href('http://example.org/trac.cgi')

        self.known_users = []
        translation.activate(Locale and Locale('en', 'US'))

    def is_component_enabled(self, cls):
        for component in self.enabled_components:
            if component is cls:
                return True
            if isinstance(component, basestring) and \
                fnmatch(cls.__module__ + '.' + cls.__name__, component):
                return True
        return False

    def get_db_cnx(self, destroying=False):
        if self.db:
            return self.db # in-memory SQLite

        # As most of the EnvironmentStubs are built at startup during
        # the test suite formation and the creation of test cases, we can't
        # afford to create a real db connection for each instance.
        # So we create a special EnvironmentStub instance in charge of
        # getting the db connections for all the other instances.
        dbenv = EnvironmentStub.dbenv
        if not dbenv:
            dbenv = EnvironmentStub.dbenv = EnvironmentStub()
            dbenv.config.set('trac', 'database', self.dburi)
            if not destroying:
                self.reset_db() # make sure we get rid of previous garbage
        return DatabaseManager(dbenv).get_connection()

    def reset_db(self, default_data=None):
        """Remove all data from Trac tables, keeping the tables themselves.
        :param default_data: after clean-up, initialize with default data
        :return: True upon success
        """
        from trac import db_default
        if EnvironmentStub.dbenv:
            db = self.get_db_cnx()
            scheme, db_prop = _parse_db_str(self.dburi)

            tables = []
            db.rollback() # make sure there's no transaction in progress
            try:
                # check the database version
                cursor = db.cursor()
                cursor.execute("SELECT value FROM system "
                               "WHERE name='database_version'")
                database_version = cursor.fetchone()
                if database_version:
                    database_version = int(database_version[0])
                if database_version == db_default.db_version:
                    # same version, simply clear the tables (faster)
                    m = sys.modules[__name__]
                    reset_fn = 'reset_%s_db' % scheme
                    if hasattr(m, reset_fn):
                        tables = getattr(m, reset_fn)(db, db_prop)
                else:
                    # different version or version unknown, drop the tables
                    self.destroy_db(scheme, db_prop)
            except:
                db.rollback()
                # tables are likely missing

            if not tables:
                del db
                dm = DatabaseManager(EnvironmentStub.dbenv)
                dm.init_db()
                # we need to make sure the next get_db_cnx() will re-create 
                # a new connection aware of the new data model - see #8518.
                dm.shutdown() 

        db = self.get_db_cnx()
        cursor = db.cursor()
        if default_data:
            for table, cols, vals in db_default.get_data(db):
                cursor.executemany("INSERT INTO %s (%s) VALUES (%s)"
                                   % (table, ','.join(cols),
                                      ','.join(['%s' for c in cols])),
                                   vals)
        elif EnvironmentStub.dbenv:
            cursor.execute("INSERT INTO system (name, value) "
                           "VALUES (%s, %s)",
                           ('database_version', str(db_default.db_version)))
        db.commit()

    def destroy_db(self, scheme=None, db_prop=None):
        if not (scheme and db_prop):
            scheme, db_prop = _parse_db_str(self.dburi)

        db = self.get_db_cnx(destroying=True)
        cursor = db.cursor()
        try:
            if scheme == 'postgres' and db.schema:
                cursor.execute('DROP SCHEMA "%s" CASCADE' % db.schema)
            elif scheme == 'mysql':
                dbname = os.path.basename(db_prop['path'])
                cursor = db.cursor()
                cursor.execute('SELECT table_name FROM '
                               '  information_schema.tables '
                               'WHERE table_schema=%s', (dbname,))
                tables = cursor.fetchall()
                for t in tables:
                    cursor.execute('DROP TABLE IF EXISTS `%s`' % t)
            db.commit()
        except Exception, e:
            db.rollback()

    def get_known_users(self, cnx=None):
        return self.known_users


def locate(fn):
    """Locates a binary on the path.

    Returns the fully-qualified path, or None.
    """
    import os
    exec_suffix = os.name == 'nt' and '.exe' or ''
    
    for p in ["."] + os.environ['PATH'].split(os.pathsep):
        f = os.path.join(p, fn + exec_suffix)
        if os.path.exists(f):
            return f
    return None


INCLUDE_FUNCTIONAL_TESTS = True

def suite():
    import trac.tests
    import trac.admin.tests
    import trac.db.tests
    import trac.mimeview.tests
    import trac.ticket.tests
    import trac.util.tests
    import trac.versioncontrol.tests
    import trac.versioncontrol.web_ui.tests
    import trac.web.tests
    import trac.wiki.tests

    suite = unittest.TestSuite()
    suite.addTest(trac.tests.basicSuite())
    if INCLUDE_FUNCTIONAL_TESTS:
        suite.addTest(trac.tests.functionalSuite())
    suite.addTest(trac.admin.tests.suite())
    suite.addTest(trac.db.tests.suite())
    suite.addTest(trac.mimeview.tests.suite())
    suite.addTest(trac.ticket.tests.suite())
    suite.addTest(trac.util.tests.suite())
    suite.addTest(trac.versioncontrol.tests.suite())
    suite.addTest(trac.versioncontrol.web_ui.tests.suite())
    suite.addTest(trac.web.tests.suite())
    suite.addTest(trac.wiki.tests.suite())

    return suite

if __name__ == '__main__':
    import doctest, sys
    doctest.testmod(sys.modules[__name__])

    # Clean up after doctest or spambayes gets unhappy
    try:
        del __builtins__._
    except NameError:
        pass

    #FIXME: this is a bit inelegant
    if '--skip-functional-tests' in sys.argv:
        sys.argv.remove('--skip-functional-tests')
        INCLUDE_FUNCTIONAL_TESTS = False
    unittest.main(defaultTest='suite')<|MERGE_RESOLUTION|>--- conflicted
+++ resolved
@@ -99,15 +99,11 @@
 class MockPerm(object):
     """Fake permission class. Necessary as Mock can not be used with operator
     overloading."""
-<<<<<<< HEAD
 
     username = ''
     
-    def has_permission(self, x):
-=======
     def has_permission(self, action, realm_or_resource=None, id=False,
                        version=False):
->>>>>>> a2c7742c
         return True
     __contains__ = has_permission
 
