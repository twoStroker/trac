# -*- coding: utf-8 -*-
#
# Copyright (C) 2014 Edgewall Software
# All rights reserved.
#
# This software is licensed as described in the file COPYING, which
# you should have received as part of this distribution. The terms
# are also available at http://trac.edgewall.com/license.html.
#
# This software consists of voluntary contributions made by many
# individuals. For the exact contribution history, see the revision
# history and logs, available at http://trac.edgewall.org/.

<<<<<<< HEAD
import io
=======
import posixpath
>>>>>>> 04607a11
import unittest
import zipfile
from datetime import datetime

from trac.core import Component, TracError, implements
from trac.perm import PermissionError
from trac.resource import ResourceNotFound
from trac.test import Mock, MockRequest
from trac.util.datefmt import utc
from trac.util.text import to_utf8
from trac.versioncontrol.api import (
    Changeset, DbRepositoryProvider, IRepositoryConnector, Node, NoSuchNode,
    Repository, RepositoryManager)
from trac.versioncontrol.web_ui.browser import BrowserModule
from trac.web.api import RequestDone
from trac.web.tests.api import RequestHandlerPermissionsTestCaseBase


class MockRepositoryConnector(Component):

    implements(IRepositoryConnector)

    def get_supported_types(self):
        yield 'mock', 8

    def get_repository(self, repos_type, repos_dir, params):
        t = datetime(2017, 3, 31, 12, 34, 56, tzinfo=utc)

        def get_changeset(rev):
            return Mock(Changeset, repos, rev, 'message', 'author', t)

        def get_node(path, rev):
            if 'missing' in path:
                raise NoSuchNode(path, rev)
            basename = posixpath.basename(path)
            if 'file' in basename:
                kind = Node.FILE
                entries = ()
            else:
                kind = Node.DIRECTORY
                if 'dir' in basename:
                    entries = ['file.txt']
                else:
                    entries = ['dir1', 'dir2']
                entries = [posixpath.join(path, entry) for entry in entries]
            content = 'Contents for %s' % to_utf8(path)
            node = Mock(Node, repos, path, rev, kind,
                        created_path=path, created_rev=rev,
                        get_entries=lambda: iter(get_node(entry, rev)
                                                 for entry in entries),
                        get_properties=lambda: {},
<<<<<<< HEAD
                        get_content=lambda: io.BytesIO('content'),
                        get_content_length=lambda: 7,
                        get_content_type=lambda: 'application/octet-stream')
=======
                        get_content=lambda: StringIO(content),
                        get_content_length=lambda: len(content),
                        get_content_type=lambda: 'application/octet-stream',
                        get_last_modified=lambda: t)
>>>>>>> 04607a11
            return node

        if params['name'] == 'raise':
            raise TracError("")
        else:
            repos = Mock(Repository, params['name'], params, self.log,
                         get_youngest_rev=lambda: 1,
                         get_changeset=get_changeset,
                         get_node=get_node,
                         previous_rev=lambda rev, path='': None,
                         next_rev=lambda rev, path='': None)
        return repos


class BrowserModulePermissionsTestCase(RequestHandlerPermissionsTestCaseBase):

    authz_policy = """\
[repository:*allow*@*/source:*deny*]
anonymous = !BROWSER_VIEW, !FILE_VIEW

[repository:*deny*@*/source:*allow*]
anonymous = BROWSER_VIEW, FILE_VIEW

[repository:*allow*@*]
anonymous = BROWSER_VIEW, FILE_VIEW

[repository:*deny*@*]
anonymous = !BROWSER_VIEW, !FILE_VIEW

"""

    def setUp(self):
        super(BrowserModulePermissionsTestCase, self).setUp(BrowserModule)
        provider = DbRepositoryProvider(self.env)
        provider.add_repository('(default)', '/', 'mock')
        provider.add_repository('allow', '/', 'mock')
        provider.add_repository('deny', '/', 'mock')
        provider.add_repository('raise', '/', 'mock')

    def tearDown(self):
        RepositoryManager(self.env).reload_repositories()
        super(BrowserModulePermissionsTestCase, self).tearDown()

    def test_get_navigation_items_with_browser_view(self):
        self.grant_perm('anonymous', 'BROWSER_VIEW')
        provider = DbRepositoryProvider(self.env)
        req = MockRequest(self.env, path_info='/')
        self.assertEqual('browser', next(self.get_navigation_items(req))[1])

        provider.remove_repository('allow')
        self.assertEqual('browser', next(self.get_navigation_items(req))[1])

        provider.remove_repository('deny')
        self.assertEqual('browser', next(self.get_navigation_items(req))[1])

        provider.remove_repository('(default)')
        self.assertEqual([], list(self.get_navigation_items(req)))

    def test_get_navigation_items_without_browser_view(self):
        provider = DbRepositoryProvider(self.env)
        req = MockRequest(self.env, path_info='/')
        self.assertEqual('browser', next(self.get_navigation_items(req))[1])

        provider.remove_repository('(default)')
        self.assertEqual('browser', next(self.get_navigation_items(req))[1])

        provider.remove_repository('deny')
        self.assertEqual('browser', next(self.get_navigation_items(req))[1])

        provider.remove_repository('allow')
        self.assertEqual([], list(self.get_navigation_items(req)))

    def test_repository_with_browser_view(self):
        self.grant_perm('anonymous', 'BROWSER_VIEW')

        req = MockRequest(self.env, authname='anonymous',
                          path_info='/browser/')
        rv = self.process_request(req)
        self.assertEqual('', rv[1]['repos'].name)

        req = MockRequest(self.env, authname='anonymous',
                          path_info='/browser/allow')
        rv = self.process_request(req)
        self.assertEqual('allow', rv[1]['repos'].name)

        req = MockRequest(self.env, authname='anonymous',
                          path_info='/browser/deny')
        try:
            self.process_request(req)
            self.fail('PermissionError not raised')
        except PermissionError as e:
            self.assertEqual('BROWSER_VIEW', e.action)
            self.assertEqual('source', e.resource.realm)
            self.assertEqual('/', e.resource.id)
            self.assertEqual('repository', e.resource.parent.realm)
            self.assertEqual('deny', e.resource.parent.id)

        DbRepositoryProvider(self.env).remove_repository('(default)')
        req = MockRequest(self.env, path_info='/browser/')
        rv = self.process_request(req)
        self.assertIsNone(rv[1]['repos'])

        req = MockRequest(self.env, path_info='/browser/blah-blah-file')
        try:
            self.process_request(req)
            self.fail('ResourceNotFound not raised')
        except ResourceNotFound as e:
            self.assertEqual('No node blah-blah-file', unicode(e))

    def test_repository_without_browser_view(self):
        req = MockRequest(self.env, authname='anonymous',
                          path_info='/browser/')
        rv = self.process_request(req)
        # cannot view default repository but don't raise PermissionError
        self.assertIsNone(rv[1]['repos'])

        req = MockRequest(self.env, path_info='/browser/allow')
        rv = self.process_request(req)
        self.assertEqual('allow', rv[1]['repos'].name)

        req = MockRequest(self.env, authname='anonymous',
                          path_info='/browser/deny')
        try:
            self.process_request(req)
            self.fail('PermissionError not raised')
        except PermissionError as e:
            self.assertEqual('BROWSER_VIEW', e.action)
            self.assertEqual('source', e.resource.realm)
            self.assertEqual('/', e.resource.id)
            self.assertEqual('repository', e.resource.parent.realm)
            self.assertEqual('deny', e.resource.parent.id)

        DbRepositoryProvider(self.env).remove_repository('(default)')
        req = MockRequest(self.env, path_info='/browser/')
        rv = self.process_request(req)
        self.assertIsNone(rv[1]['repos'])

        req = MockRequest(self.env, authname='anonymous',
                          path_info='/browser/blah-blah-file')
        try:
            self.process_request(req)
            self.fail('PermissionError not raised')
        except PermissionError as e:
            self.assertEqual('BROWSER_VIEW', e.action)
            self.assertIsNone(e.resource)

    def test_node_with_file_view(self):
        self.grant_perm('anonymous', 'BROWSER_VIEW', 'FILE_VIEW')

        req = MockRequest(self.env, authname='anonymous',
                          path_info='/browser/file')
        rv = self.process_request(req)
        self.assertEqual('', rv[1]['repos'].name)
        self.assertEqual('file', rv[1]['path'])

        req = MockRequest(self.env, authname='anonymous',
                          path_info='/browser/allow-file')
        rv = self.process_request(req)
        self.assertEqual('', rv[1]['repos'].name)
        self.assertEqual('allow-file', rv[1]['path'])

        req = MockRequest(self.env, authname='anonymous',
                          path_info='/browser/deny-file')
        try:
            self.process_request(req)
            self.fail('PermissionError not raised')
        except PermissionError as e:
            self.assertEqual('FILE_VIEW', e.action)
            self.assertEqual('source', e.resource.realm)
            self.assertEqual('deny-file', e.resource.id)
            self.assertEqual('repository', e.resource.parent.realm)
            self.assertEqual('', e.resource.parent.id)

    def test_node_in_allowed_repos_with_file_view(self):
        self.grant_perm('anonymous', 'BROWSER_VIEW', 'FILE_VIEW')

        req = MockRequest(self.env, authname='anonymous',
                          path_info='/browser/allow/file')
        rv = self.process_request(req)
        self.assertEqual('allow', rv[1]['repos'].name)
        self.assertEqual('file', rv[1]['path'])

        req = MockRequest(self.env, authname='anonymous',
                          path_info='/browser/allow/allow-file')
        rv = self.process_request(req)
        self.assertEqual('allow', rv[1]['repos'].name)
        self.assertEqual('allow-file', rv[1]['path'])

        req = MockRequest(self.env, authname='anonymous',
                          path_info='/browser/allow/deny-file')
        try:
            self.process_request(req)
            self.fail('PermissionError not raised')
        except PermissionError as e:
            self.assertEqual('FILE_VIEW', e.action)
            self.assertEqual('source', e.resource.realm)
            self.assertEqual('deny-file', e.resource.id)
            self.assertEqual('repository', e.resource.parent.realm)
            self.assertEqual('allow', e.resource.parent.id)

    def test_node_in_denied_repos_with_file_view(self):
        self.grant_perm('anonymous', 'BROWSER_VIEW', 'FILE_VIEW')

        req = MockRequest(self.env, authname='anonymous',
                          path_info='/browser/deny/allow-file')
        rv = self.process_request(req)
        self.assertEqual('deny', rv[1]['repos'].name)
        self.assertEqual('allow-file', rv[1]['path'])

        for path in ('file', 'deny-file'):
            req = MockRequest(self.env, authname='anonymous',
                              path_info='/browser/deny/' + path)
            try:
                self.process_request(req)
                self.fail('PermissionError not raised (path: %r)' % path)
            except PermissionError as e:
                self.assertEqual('FILE_VIEW', e.action)
                self.assertEqual('source', e.resource.realm)
                self.assertEqual(path, e.resource.id)
                self.assertEqual('repository', e.resource.parent.realm)
                self.assertEqual('deny', e.resource.parent.id)

    def test_missing_node_with_browser_view(self):
        self.grant_perm('anonymous', 'BROWSER_VIEW')
        req = MockRequest(self.env, path_info='/browser/allow/missing')
        self.assertRaises(ResourceNotFound, self.process_request, req)
        req = MockRequest(self.env, path_info='/browser/deny/missing')
        self.assertRaises(ResourceNotFound, self.process_request, req)
        req = MockRequest(self.env, path_info='/browser/missing')
        self.assertRaises(ResourceNotFound, self.process_request, req)

    def test_missing_node_without_browser_view(self):
        req = MockRequest(self.env, path_info='/browser/allow/missing')
        self.assertRaises(ResourceNotFound, self.process_request, req)
        req = MockRequest(self.env, path_info='/browser/deny/missing')
        self.assertRaises(ResourceNotFound, self.process_request, req)
        req = MockRequest(self.env, path_info='/browser/missing')
        self.assertRaises(ResourceNotFound, self.process_request, req)

    def test_repository_index_with_hidden_default_repos(self):
        self.grant_perm('anonymous', 'BROWSER_VIEW', 'FILE_VIEW')
        provider = DbRepositoryProvider(self.env)
        provider.modify_repository('(default)', {'hidden': 'enabled'})
        req = MockRequest(self.env, authname='anonymous',
                          path_info='/browser/')
        template, data = self.process_request(req)
        self.assertIsNone(data['repos'])
        repo_data = data['repo']  # for repository index
        self.assertEqual('allow', repo_data['repositories'][0][0])
        self.assertEqual('raise', repo_data['repositories'][1][0])
        self.assertEqual(2, len(repo_data['repositories']))

    def test_node_in_hidden_default_repos(self):
        self.grant_perm('anonymous', 'BROWSER_VIEW', 'FILE_VIEW')
        provider = DbRepositoryProvider(self.env)
        provider.modify_repository('(default)', {'hidden': 'enabled'})
        req = MockRequest(self.env, path_info='/browser/blah-blah-file')
        template, data = self.process_request(req)
        self.assertEqual('', data['reponame'])
        self.assertEqual('blah-blah-file', data['path'])

    def test_no_viewable_repositories_with_browser_view(self):
        self.grant_perm('anonymous', 'BROWSER_VIEW')
        provider = DbRepositoryProvider(self.env)

        provider.remove_repository('allow')
        provider.remove_repository('(default)')
        provider.remove_repository('raise')

        req = MockRequest(self.env, authname='anonymous',
                          path_info='/browser/')
        try:
            self.process_request(req)
            self.fail('ResourceNotFound not raised')
        except ResourceNotFound as e:
            self.assertEqual('No viewable repositories', unicode(e))
        req = MockRequest(self.env, path_info='/browser/allow/')
        try:
            self.process_request(req)
            self.fail('ResourceNotFound not raised')
        except ResourceNotFound as e:
            self.assertEqual('No node allow', unicode(e))
        req = MockRequest(self.env, authname='anonymous',
                          path_info='/browser/deny/')
        try:
            self.process_request(req)
            self.fail('PermissionError not raised')
        except PermissionError as e:
            self.assertEqual('BROWSER_VIEW', e.action)
            self.assertEqual('source', e.resource.realm)
            self.assertEqual('/', e.resource.id)
            self.assertEqual('repository', e.resource.parent.realm)
            self.assertEqual('deny', e.resource.parent.id)

        provider.remove_repository('deny')
        req = MockRequest(self.env, path_info='/browser/')
        try:
            self.process_request(req)
            self.fail('ResourceNotFound not raised')
        except ResourceNotFound as e:
            self.assertEqual('No viewable repositories', unicode(e))
        req = MockRequest(self.env, path_info='/browser/deny/')
        try:
            self.process_request(req)
            self.fail('ResourceNotFound not raised')
        except ResourceNotFound as e:
            self.assertEqual('No node deny', unicode(e))

    def test_no_viewable_repositories_without_browser_view(self):
        provider = DbRepositoryProvider(self.env)
        provider.remove_repository('allow')
        req = MockRequest(self.env, authname='anonymous',
                          path_info='/browser/')
        try:
            self.process_request(req)
            self.fail('PermissionError not raised')
        except PermissionError as e:
            self.assertEqual('BROWSER_VIEW', e.action)
            self.assertIsNone(e.resource)
        provider.remove_repository('deny')
        provider.remove_repository('(default)')
        req = MockRequest(self.env, authname='anonymous',
                          path_info='/browser/')
        try:
            self.process_request(req)
            self.fail('PermissionError not raised')
        except PermissionError as e:
            self.assertEqual('BROWSER_VIEW', e.action)
            self.assertIsNone(e.resource)

    def test_zip_archive(self):
        req = MockRequest(self.env, path_info='/browser/trunk',
                          args={'format': 'zip'})
        self.assertRaises(RequestDone, self.process_request, req)

        z = zipfile.ZipFile(req.response_sent, 'r')
        self.assertEqual(['trunk/dir1/', 'trunk/dir1/file.txt',
                          'trunk/dir2/', 'trunk/dir2/file.txt'],
                         sorted(i.filename for i in z.infolist()))

        zi = z.getinfo('trunk/dir1/')
        self.assertEqual((040755 << 16) | 0x10, zi.external_attr)

        zi = z.getinfo('trunk/dir1/file.txt')
        self.assertEqual(0644 << 16, zi.external_attr)
        self.assertEqual('Contents for trunk/dir1/file.txt',
                         z.read('trunk/dir1/file.txt'))
        self.assertEqual((2017, 3, 31, 12, 34, 56), zi.date_time)

        zi = z.getinfo('trunk/dir2/file.txt')
        self.assertEqual(0644 << 16, zi.external_attr)
        self.assertEqual('Contents for trunk/dir2/file.txt',
                         z.read('trunk/dir2/file.txt'))
        self.assertEqual((2017, 3, 31, 12, 34, 56), zi.date_time)


def test_suite():
    suite = unittest.TestSuite()
    suite.addTest(unittest.makeSuite(BrowserModulePermissionsTestCase))
    return suite


if __name__ == '__main__':
    unittest.main(defaultTest='test_suite')<|MERGE_RESOLUTION|>--- conflicted
+++ resolved
@@ -11,11 +11,8 @@
 # individuals. For the exact contribution history, see the revision
 # history and logs, available at http://trac.edgewall.org/.
 
-<<<<<<< HEAD
 import io
-=======
 import posixpath
->>>>>>> 04607a11
 import unittest
 import zipfile
 from datetime import datetime
@@ -67,16 +64,10 @@
                         get_entries=lambda: iter(get_node(entry, rev)
                                                  for entry in entries),
                         get_properties=lambda: {},
-<<<<<<< HEAD
-                        get_content=lambda: io.BytesIO('content'),
-                        get_content_length=lambda: 7,
-                        get_content_type=lambda: 'application/octet-stream')
-=======
-                        get_content=lambda: StringIO(content),
+                        get_content=lambda: io.BytesIO(content),
                         get_content_length=lambda: len(content),
                         get_content_type=lambda: 'application/octet-stream',
                         get_last_modified=lambda: t)
->>>>>>> 04607a11
             return node
 
         if params['name'] == 'raise':
