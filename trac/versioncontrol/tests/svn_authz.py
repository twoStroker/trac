--- conflicted
+++ resolved
@@ -12,11 +12,7 @@
 # history and logs, available at http://trac.edgewall.org/log/.
 
 import os.path
-<<<<<<< HEAD
-=======
-import tempfile
 import textwrap
->>>>>>> 35870cf9
 import unittest
 
 from trac.config import ConfigurationError
@@ -37,45 +33,7 @@
         rmtree(self.tmpdir)
 
     def test_parse_file(self):
-<<<<<<< HEAD
-        create_file(self.authz_file, """\
-[groups]
-developers = foo, bar
-users = @developers, &baz
-
-[aliases]
-baz = CN=Hàröld Hacker,OU=Enginéers,DC=red-bean,DC=com
-
-# Applies to all repositories
-[/]
-* = r
-
-[/trunk]
-@developers = rw
-&baz =
-@users = r
-
-[/branches]
-bar = rw
-
-; Applies only to module
-[module:/trunk]
-foo = rw
-&baz = r
-
-; Unicode module names
-[module:/c/résumé]
-bar = rw
-Foo = rw
-BAZ = r
-
-; Unused module, not parsed
-[unused:/some/path]
-foo = r
-""")
-        authz = parse(self.authz_file, {'', 'module'})
-=======
-        authz = parse(textwrap.dedent("""\
+        create_file(self.authz_file, textwrap.dedent("""\
             [groups]
             developers = foo, bar
             users = @developers, &baz
@@ -106,11 +64,17 @@
             Foo = rw
             BAZ = r
 
+            ; Unicode module names
+            [module:/c/résumé]
+            bar = rw
+            Foo = rw
+            BAZ = r
+
             ; Unused module, not parsed
             [unused:/some/path]
             foo = r
-            """), set(['', 'module']))
->>>>>>> 35870cf9
+            """))
+        authz = parse(self.authz_file, {'', 'module'})
         self.assertEqual({
             '': {
                 u'/': {
@@ -138,175 +102,13 @@
             },
         }, authz)
 
-<<<<<<< HEAD
-=======
-    def test_parse_errors(self):
-        self.assertRaises(ParseError, parse, textwrap.dedent("""\
-            user = r
-
-            [module:/trunk]
-            user = r
-            """), set(['', 'module']))
-        self.assertRaises(ParseError, parse, textwrap.dedent("""\
-            [module:/trunk]
-            user
-            """), set(['', 'module']))
-
->>>>>>> 35870cf9
 
 class AuthzSourcePolicyTestCase(unittest.TestCase):
 
     def setUp(self):
-<<<<<<< HEAD
         tmpdir = mkdtemp()
         self.authz_file = os.path.join(tmpdir, 'trac-authz')
-        create_file(self.authz_file, """\
-[groups]
-group1 = user
-group2 = @group1
-
-cycle1 = @cycle2
-cycle2 = @cycle3
-cycle3 = @cycle1, user
-
-alias1 = &jekyll
-alias2 = @alias1
-
-[aliases]
-jekyll = Mr Hyde
-
-# Read / write permissions
-[/readonly]
-user = r
-[/writeonly]
-user = w
-[/readwrite]
-user = rw
-[/empty]
-user =
-
-# Trailing slashes
-[/trailing_a]
-user = r
-[/trailing_b/]
-user = r
-
-# Sub-paths
-[/sub/path]
-user = r
-
-# Module usage
-[module:/module_a]
-user = r
-[other:/module_b]
-user = r
-[/module_c]
-user = r
-[module:/module_d]
-user =
-[/module_d]
-user = r
-
-# Wildcards
-[/wildcard]
-* = r
-
-# Special tokens
-[/special/anonymous]
-$anonymous = r
-[/special/authenticated]
-$authenticated = r
-
-# Groups
-[/groups_a]
-@group1 = r
-[/groups_b]
-@group2 = r
-[/cyclic]
-@cycle1 = r
-
-# Precedence
-[module:/precedence_a]
-user =
-[/precedence_a]
-user = r
-[/precedence_b]
-user = r
-[/precedence_b/sub]
-user =
-[/precedence_b/sub/test]
-user = r
-[/precedence_c]
-user =
-@group1 = r
-[/precedence_d]
-@group1 = r
-user =
-
-# Aliases
-[/aliases_a]
-&jekyll = r
-[/aliases_b]
-@alias2 = r
-
-# Scoped repository
-[scoped:/scope/dir1]
-joe = r
-[scoped:/scope/dir2]
-Jane = r
-
-# multiple entries
-[/multiple]
-$authenticated = r
-[/multiple/foo]
-joe =
-$authenticated =
-* = r
-[/multiple/bar]
-* =
-john = r
-Jane = r
-$anonymous = r
-[/multiple/baz]
-$anonymous = r
-* =
-Jane = r
-[module:/multiple/bar]
-joe = r
-john =
-
-# multiple entries with module and parent directory
-[/multiple/1]
-user = r
-@group1 = r
-$authenticated = r
-* = r
-[module:/multiple/1/user]
-user =
-[module:/multiple/1/group]
-@group1 =
-[module:/multiple/1/auth]
-$authenticated =
-[module:/multiple/1/star]
-* =
-[/multiple/2]
-user =
-@group1 =
-$authenticated =
-* =
-[module:/multiple/2/user]
-user = r
-[module:/multiple/2/group]
-@group1 = r
-[module:/multiple/2/auth]
-$authenticated = r
-[module:/multiple/2/star]
-* = r
-""")
-=======
-        tmpdir = tempfile.mkdtemp(prefix='trac-')
-        self.authz = os.path.join(tmpdir, 'trac-authz')
-        create_file(self.authz, textwrap.dedent("""\
+        create_file(self.authz_file, textwrap.dedent("""\
             [groups]
             group1 = user
             group2 = @group1
@@ -449,7 +251,6 @@
             [module:/multiple/2/star]
             * = r
             """))
->>>>>>> 35870cf9
         self.env = EnvironmentStub(enable=[AuthzSourcePolicy], path=tmpdir)
         self.env.config.set('trac', 'permission_policies',
                             'AuthzSourcePolicy, DefaultPermissionPolicy')
@@ -519,17 +320,10 @@
     def test_parse_error_raises(self):
         """ConfigurationError exception is raised when exception occurs
         parsing the `[svn authz_file`."""
-<<<<<<< HEAD
-        create_file(self.authz_file, """\
-[/somepath
-joe = r
-""")
-=======
-        create_file(self.authz, textwrap.dedent("""\
+        create_file(self.authz_file, textwrap.dedent("""\
             [/somepath
             joe = r
             """))
->>>>>>> 35870cf9
         policy = AuthzSourcePolicy(self.env)
         self.assertRaises(ConfigurationError, policy.check_permission,
                           'BROWSER_VIEW', 'user', None, None)
@@ -569,19 +363,7 @@
         self.assertRevPerm(True, 'joe')
         # Granted if at least one fine permission is granted
         policy._mtime = 0
-<<<<<<< HEAD
-        create_file(self.authz_file, """\
-[/somepath]
-joe = r
-denied =
-[module:/otherpath]
-Jane = r
-$anonymous = r
-[inactive:/not-in-this-instance]
-unknown = r
-""")
-=======
-        create_file(self.authz, textwrap.dedent("""\
+        create_file(self.authz_file, textwrap.dedent("""\
             [/somepath]
             joe = r
             denied =
@@ -591,7 +373,6 @@
             [inactive:/not-in-this-instance]
             unknown = r
             """))
->>>>>>> 35870cf9
         self.assertPathPerm(None, 'unknown')
         self.assertRevPerm(None, 'unknown')
         self.assertPathPerm(None, 'denied')
