# -*- coding: utf-8 -*-
#
# Copyright (C) 2008 Edgewall Software
# All rights reserved.
#
# This software is licensed as described in the file COPYING, which
# you should have received as part of this distribution. The terms
# are also available at http://trac.edgewall.com/license.html.
#
# This software consists of voluntary contributions made by many
# individuals. For the exact contribution history, see the revision
# history and logs, available at http://trac.edgewall.org/.

import os.path
import sys

from genshi.builder import tag

from trac.admin import IAdminCommandProvider, IAdminPanelProvider
from trac.config import ListOption
from trac.core import *
from trac.perm import IPermissionRequestor
from trac.util import as_bool, is_path_below
from trac.util.text import breakable_path, normalize_whitespace, print_table, \
                           printerr, printout
from trac.util.translation import _, ngettext, tag_
from trac.versioncontrol import DbRepositoryProvider, InvalidRepository, \
                                NoSuchChangeset, RepositoryManager, is_default
from trac.web.chrome import Chrome, add_notice, add_warning


class VersionControlAdmin(Component):
    """trac-admin command provider for version control administration."""

    implements(IAdminCommandProvider, IPermissionRequestor)

    # IAdminCommandProvider methods

    def get_admin_commands(self):
        yield ('changeset added', '<repos> <rev> [rev] [...]',
               """Notify trac about changesets added to a repository

               This command should be called from a post-commit hook. It will
               trigger a cache update and notify components about the addition.
               """,
               self._complete_repos, self._do_changeset_added)
        yield ('changeset modified', '<repos> <rev> [rev] [...]',
               """Notify trac about changesets modified in a repository

               This command should be called from a post-revprop hook after
               revision properties like the commit message, author or date
               have been changed. It will trigger a cache update for the given
               revisions and notify components about the change.
               """,
               self._complete_repos, self._do_changeset_modified)
        yield ('repository list', '',
               'List source repositories',
               None, self._do_list)
        yield ('repository resync', '<repos> [rev]',
               """Re-synchronize trac with repositories

               When [rev] is specified, only that revision is synchronized.
               Otherwise, the complete revision history is synchronized. Note
               that this operation can take a long time to complete.
               If synchronization gets interrupted, it can be resumed later
               using the `sync` command.

               To synchronize all repositories, specify "*" as the repository.
               """,
               self._complete_repos, self._do_resync)
        yield ('repository sync', '<repos> [rev]',
               """Resume synchronization of repositories

               It works like `resync`, except that it doesn't clear the already
               synchronized changesets, so it's a better way to resume an
               interrupted `resync`.

               See `resync` help for detailed usage.
               """,
               self._complete_repos, self._do_sync)

    def get_reponames(self):
        rm = RepositoryManager(self.env)
        return [reponame or '(default)' for reponame
                in rm.get_all_repositories()]

    def _complete_repos(self, args):
        if len(args) == 1:
            return self.get_reponames()

    def _do_changeset_added(self, reponame, first_rev, *revs):
        if is_default(reponame):
            reponame = ''
        rm = RepositoryManager(self.env)
        errors = rm.notify('changeset_added', reponame, (first_rev,) + revs)
        for error in errors:
            printerr(error)
        return 2 if errors else 0

    def _do_changeset_modified(self, reponame, first_rev, *revs):
        if is_default(reponame):
            reponame = ''
        rm = RepositoryManager(self.env)
        errors = rm.notify('changeset_modified', reponame, (first_rev,) + revs)
        for error in errors:
            printerr(error)
        return 2 if errors else 0

    def _do_list(self):
        rm = RepositoryManager(self.env)
        values = []
        for (reponame, info) in sorted(rm.get_all_repositories().iteritems()):
            alias = ''
            if 'alias' in info:
                alias = info['alias'] or '(default)'
            values.append((reponame or '(default)', info.get('type', ''),
                           alias, info.get('dir', '')))
        print_table(values, [_('Name'), _('Type'), _('Alias'), _('Directory')])

    def _sync(self, reponame, rev, clean):
        rm = RepositoryManager(self.env)
        if reponame == '*':
            if rev is not None:
                raise TracError(_('Cannot synchronize a single revision '
                                  'on multiple repositories'))
            repositories = rm.get_real_repositories()
        else:
            if is_default(reponame):
                reponame = ''
            repos = rm.get_repository(reponame)
            if repos is None:
                raise TracError(_("Repository '%(repo)s' not found",
                                  repo=reponame or '(default)'))
            if rev is not None:
                repos.sync_changeset(rev)
                printout(_('%(rev)s resynced on %(reponame)s.', rev=rev,
                           reponame=repos.reponame or '(default)'))
                return
            repositories = [repos]

        for repos in sorted(repositories, key=lambda r: r.reponame):
            printout(_('Resyncing repository history for %(reponame)s... ',
                       reponame=repos.reponame or '(default)'))
            repos.sync(self._sync_feedback, clean=clean)
            for cnt, in self.env.db_query(
                    "SELECT count(rev) FROM revision WHERE repos=%s",
                    (repos.id,)):
                printout(ngettext('%(num)s revision cached.',
                                  '%(num)s revisions cached.', num=cnt))
        printout(_('Done.'))

    def _sync_feedback(self, rev):
        sys.stdout.write(' [%s]\r' % rev)
        sys.stdout.flush()

    def _do_resync(self, reponame, rev=None):
        self._sync(reponame, rev, clean=True)

    def _do_sync(self, reponame, rev=None):
        self._sync(reponame, rev, clean=False)

    # IPermissionRequestor methods

    def get_permission_actions(self):
        return [('VERSIONCONTROL_ADMIN', ['BROWSER_VIEW', 'CHANGESET_VIEW',
                                          'FILE_VIEW', 'LOG_VIEW'])]


class RepositoryAdminPanel(Component):
    """Web admin panel for repository administration."""

    implements(IAdminPanelProvider)

    allowed_repository_dir_prefixes = ListOption('versioncontrol',
        'allowed_repository_dir_prefixes', '',
        doc="""Comma-separated list of allowed prefixes for repository
        directories when adding and editing repositories in the repository
        admin panel. If the list is empty, all repository directories are
        allowed. (''since 0.12.1'')""")

    # IAdminPanelProvider methods

    def get_admin_panels(self, req):
        types = RepositoryManager(self.env).get_supported_types()
        if types and 'VERSIONCONTROL_ADMIN' \
                      in req.perm('admin', 'versioncontrol/repository'):
            yield ('versioncontrol', _('Version Control'), 'repository',
                   _('Repositories'))

    def render_admin_panel(self, req, category, page, path_info):
        # Retrieve info for all repositories
        rm = RepositoryManager(self.env)
        all_repos = rm.get_all_repositories()
        db_provider = self.env[DbRepositoryProvider]

        if path_info:
            # Detail view
            reponame = path_info if not is_default(path_info) else ''
            info = all_repos.get(reponame)
            if info is None:
                raise TracError(_("Repository '%(repo)s' not found",
                                  repo=path_info))
            if req.method == 'POST':
                if req.args.get('cancel'):
                    req.redirect(req.href.admin(category, page))

                elif db_provider and req.args.get('save'):
                    # Modify repository
                    changes = {}
                    valid = True
                    for field in db_provider.repository_attrs:
                        value = normalize_whitespace(req.args.get(field))
                        if (value is not None
                            or field in ('hidden', 'sync_per_request')) \
                                and value != info.get(field):
                            changes[field] = value
                    if 'dir' in changes and not \
                            self._check_dir(req, changes['dir']):
                        valid = False
                    if valid and changes:
                        db_provider.modify_repository(reponame, changes)
                        add_notice(req, _('Your changes have been saved.'))
                        name = req.args.get('name')
<<<<<<< HEAD
                        resync = tag.code('trac-admin %s repository resync '
                                          '"%s"' % (self.env.path,
                                                    name or '(default)'))
=======
                        resync = tag.tt('trac-admin "%s" repository resync '
                                        '"%s"' % (self.env.path,
                                                  name or '(default)'))
>>>>>>> d0554b57
                        if 'dir' in changes:
                            msg = tag_('You should now run %(resync)s to '
                                       'synchronize Trac with the repository.',
                                       resync=resync)
                            add_notice(req, msg)
                        elif 'type' in changes:
                            msg = tag_('You may have to run %(resync)s to '
                                       'synchronize Trac with the repository.',
                                       resync=resync)
                            add_notice(req, msg)
                        if name and name != path_info and not 'alias' in info:
<<<<<<< HEAD
                            cset_added = tag.code('trac-admin %s changeset '
                                                  'added "%s" $REV'
                                                  % (self.env.path,
                                                     name or '(default)'))
=======
                            cset_added = tag.tt('trac-admin "%s" changeset '
                                                'added "%s" $REV'
                                                % (self.env.path,
                                                   name or '(default)'))
>>>>>>> d0554b57
                            msg = tag_('You will need to update your '
                                       'post-commit hook to call '
                                       '%(cset_added)s with the new '
                                       'repository name.',
                                       cset_added=cset_added)
                            add_notice(req, msg)
                    if valid:
                        req.redirect(req.href.admin(category, page))

            Chrome(self.env).add_wiki_toolbars(req)
            data = {'view': 'detail', 'reponame': reponame}

        else:
            # List view
            if req.method == 'POST':
                # Add a repository
                if db_provider and req.args.get('add_repos'):
                    name = req.args.get('name')
                    type_ = req.args.get('type')
                    # Avoid errors when copy/pasting paths
                    dir = normalize_whitespace(req.args.get('dir', ''))
                    if name is None or type_ is None or not dir:
                        add_warning(req, _('Missing arguments to add a '
                                           'repository.'))
                    elif self._check_dir(req, dir):
                        try:
                            db_provider.add_repository(name, dir, type_)
                        except self.env.db_exc.IntegrityError:
                            name = name or '(default)'
                            raise TracError(_('The repository "%(name)s" '
                                              'already exists.', name=name))
                        name = name or '(default)'
                        add_notice(req, _('The repository "%(name)s" has been '
                                          'added.', name=name))
<<<<<<< HEAD
                        resync = tag.code('trac-admin %s repository resync '
                                           '"%s"' % (self.env.path, name))
=======
                        resync = tag.tt('trac-admin "%s" repository resync '
                                        '"%s"' % (self.env.path, name))
>>>>>>> d0554b57
                        msg = tag_('You should now run %(resync)s to '
                                   'synchronize Trac with the repository.',
                                   resync=resync)
                        add_notice(req, msg)
<<<<<<< HEAD
                        cset_added = tag.code('trac-admin %s changeset '
                                              'added "%s" $REV'
                                              % (self.env.path, name))
=======
                        cset_added = tag.tt('trac-admin "%s" changeset '
                                            'added "%s" $REV'
                                            % (self.env.path, name))
>>>>>>> d0554b57
                        doc = tag.a(_("documentation"),
                                    href=req.href.wiki('TracRepositoryAdmin')
                                         + '#Synchronization')
                        msg = tag_('You should also set up a post-commit hook '
                                   'on the repository to call %(cset_added)s '
                                   'for each committed changeset. See the '
                                   '%(doc)s for more information.',
                                   cset_added=cset_added, doc=doc)
                        add_notice(req, msg)
                        req.redirect(req.href.admin(category, page))

                # Add a repository alias
                elif db_provider and req.args.get('add_alias'):
                    name = req.args.get('name')
                    alias = req.args.get('alias')
                    if name is not None and alias is not None:
                        try:
                            db_provider.add_alias(name, alias)
                        except self.env.db_exc.IntegrityError:
                            raise TracError(_('The alias "%(name)s" already '
                                              'exists.',
                                              name=name or '(default)'))
                        add_notice(req, _('The alias "%(name)s" has been '
                                          'added.', name=name or '(default)'))
                        req.redirect(req.href.admin(category, page))
                    add_warning(req, _('Missing arguments to add an '
                                       'alias.'))

                # Refresh the list of repositories
                elif req.args.get('refresh'):
                    req.redirect(req.href.admin(category, page))

                # Remove repositories
                elif db_provider and req.args.get('remove'):
                    sel = req.args.getlist('sel')
                    if sel:
                        for name in sel:
                            db_provider.remove_repository(name)
                        add_notice(req, _('The selected repositories have '
                                          'been removed.'))
                        req.redirect(req.href.admin(category, page))
                    add_warning(req, _('No repositories were selected.'))

            data = {'view': 'list'}

        # Find repositories that are editable
        db_repos = {}
        if db_provider is not None:
            db_repos = dict(db_provider.get_repositories())

        # Prepare common rendering data
        repositories = dict((reponame, self._extend_info(reponame, info.copy(),
                                                         reponame in db_repos))
                            for (reponame, info) in all_repos.iteritems())
        types = sorted([''] + rm.get_supported_types())
        data.update({'types': types,
                     'default_type': rm.default_repository_type,
                     'repositories': repositories})

        return 'admin_repositories.html', data

    def _extend_info(self, reponame, info, editable):
        """Extend repository info for rendering."""
        info['name'] = reponame
        info['hidden'] = as_bool(info.get('hidden'))
        info['sync_per_request'] = as_bool(info.get('sync_per_request'))
        info['editable'] = editable
        if 'alias' not in info:
            if info.get('dir') is not None:
                info['prettydir'] = breakable_path(info['dir']) or ''
            try:
                repos = RepositoryManager(self.env).get_repository(reponame)
            except InvalidRepository as e:
                info['error'] = e
            except TracError:
                pass  # Probably "unsupported connector"
            else:
                youngest_rev = repos.get_youngest_rev()
                info['rev'] = youngest_rev
                try:
                    info['display_rev'] = repos.display_rev(youngest_rev)
                except NoSuchChangeset:
                    pass
        return info

    def _check_dir(self, req, dir):
        """Check that a repository directory is valid, and add a warning
        message if not.
        """
        if not os.path.isabs(dir):
            add_warning(req, _('The repository directory must be an absolute '
                               'path.'))
            return False
        prefixes = [os.path.join(self.env.path, prefix)
                    for prefix in self.allowed_repository_dir_prefixes]
        if prefixes and not any(is_path_below(dir, prefix)
                                for prefix in prefixes):
            add_warning(req, _('The repository directory must be located '
                               'below one of the following directories: '
                               '%(dirs)s', dirs=', '.join(prefixes)))
            return False
        return True<|MERGE_RESOLUTION|>--- conflicted
+++ resolved
@@ -221,15 +221,9 @@
                         db_provider.modify_repository(reponame, changes)
                         add_notice(req, _('Your changes have been saved.'))
                         name = req.args.get('name')
-<<<<<<< HEAD
-                        resync = tag.code('trac-admin %s repository resync '
+                        resync = tag.code('trac-admin "%s" repository resync '
                                           '"%s"' % (self.env.path,
                                                     name or '(default)'))
-=======
-                        resync = tag.tt('trac-admin "%s" repository resync '
-                                        '"%s"' % (self.env.path,
-                                                  name or '(default)'))
->>>>>>> d0554b57
                         if 'dir' in changes:
                             msg = tag_('You should now run %(resync)s to '
                                        'synchronize Trac with the repository.',
@@ -241,17 +235,10 @@
                                        resync=resync)
                             add_notice(req, msg)
                         if name and name != path_info and not 'alias' in info:
-<<<<<<< HEAD
-                            cset_added = tag.code('trac-admin %s changeset '
+                            cset_added = tag.code('trac-admin "%s" changeset '
                                                   'added "%s" $REV'
                                                   % (self.env.path,
                                                      name or '(default)'))
-=======
-                            cset_added = tag.tt('trac-admin "%s" changeset '
-                                                'added "%s" $REV'
-                                                % (self.env.path,
-                                                   name or '(default)'))
->>>>>>> d0554b57
                             msg = tag_('You will need to update your '
                                        'post-commit hook to call '
                                        '%(cset_added)s with the new '
@@ -286,26 +273,15 @@
                         name = name or '(default)'
                         add_notice(req, _('The repository "%(name)s" has been '
                                           'added.', name=name))
-<<<<<<< HEAD
-                        resync = tag.code('trac-admin %s repository resync '
+                        resync = tag.code('trac-admin "%s" repository resync '
                                            '"%s"' % (self.env.path, name))
-=======
-                        resync = tag.tt('trac-admin "%s" repository resync '
-                                        '"%s"' % (self.env.path, name))
->>>>>>> d0554b57
                         msg = tag_('You should now run %(resync)s to '
                                    'synchronize Trac with the repository.',
                                    resync=resync)
                         add_notice(req, msg)
-<<<<<<< HEAD
-                        cset_added = tag.code('trac-admin %s changeset '
+                        cset_added = tag.code('trac-admin "%s" changeset '
                                               'added "%s" $REV'
                                               % (self.env.path, name))
-=======
-                        cset_added = tag.tt('trac-admin "%s" changeset '
-                                            'added "%s" $REV'
-                                            % (self.env.path, name))
->>>>>>> d0554b57
                         doc = tag.a(_("documentation"),
                                     href=req.href.wiki('TracRepositoryAdmin')
                                          + '#Synchronization')
