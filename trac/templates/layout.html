<!DOCTYPE html
    PUBLIC "-//W3C//DTD XHTML 1.0 Strict//EN"
    "http://www.w3.org/TR/xhtml1/DTD/xhtml1-strict.dtd">
<html xmlns="http://www.w3.org/1999/xhtml"
      xmlns:xi="http://www.w3.org/2001/XInclude"
      xmlns:py="http://genshi.edgewall.org/"
      py:strip="">

  <py:match path="head" once="true"><head>
    <title py:with="title = list(select('title/text()'))">
      <py:if test="title">${title} – </py:if>${project.name or 'Trac'}
    </title>
    <meta py:if="chrome.content_type == 'text/html'" http-equiv="Content-Type" content="text/html; charset=UTF-8" />
    <meta py:for="meta in chrome.metas" py:attrs="meta"/>
    <py:if test="chrome.links">
      <py:for each="rel, links in chrome.links.items()">
        <link rel="${rel}" py:for="link in links" py:attrs="link" />
      </py:for>
    </py:if>
    <py:if test="not defined('trac_error_rendering') and 'SEARCH_VIEW' in perm" id="search">
      <link type="application/opensearchdescription+xml" rel="search"
            href="${href.search('opensearch')}" 
            title="${_('Search %(project)s', project=project.name)}"/>
    </py:if>
    <script py:if="chrome.script_data" type="text/javascript">
      <py:for each="key, value in chrome.script_data.iteritems()">
      var ${key}=${to_json(value)};
      </py:for>
    </script>
<<<<<<< HEAD
    <py:for each="script in chrome.scripts">
      <script type="${script.type}" charset="${script.charset}" src="${script.href}" />
    </py:for>
=======
    <script py:for="script in chrome.scripts" type="${script.type}" src="${script.href}"></script>
    ${Markup('&lt;!--[if lt IE 7]&gt;')}
    <script type="text/javascript" src="${chrome.htdocs_location}js/ie_pre7_hacks.js"></script>
    ${Markup('&lt;![endif]--&gt;')}
>>>>>>> d35292d0
    ${select("*[local-name() != 'title']|text()|comment()")}
  </head></py:match>

  <py:match path="body" once="true" buffer="false"><body>
    ${select('*|text()|comment()')}

    <script type="text/javascript" py:if="chrome.late_links">
      <py:for each="link in chrome.late_links.get('stylesheet')">
        jQuery.loadStyleSheet("${link.href}", "${link.type}");
      </py:for>
    </script>
    <script py:if="chrome.late_script_data" type="text/javascript">
      <py:for each="key, value in chrome.late_script_data.iteritems()">
      var ${key}=${to_json(value)};
      </py:for>
    </script>
    <script py:for="script in chrome.late_scripts" type="${script.type}" src="${script.href}"></script>

    <div id="altlinks" py:if="'alternate' in chrome.links">
      <h3>Download in other formats:</h3>
      <ul>
        <li py:for="idx, link in enumerate(chrome.links.alternate)"
            class="${first_last(idx, chrome.links.alternate)}">
          <a rel="nofollow" href="${link.href}" class="${link['class']}"
             py:content="link.title" />
        </li>
      </ul>
    </div>
  </body></py:match>

  <xi:include href="$chrome.theme"><xi:fallback /></xi:include>
  <xi:include href="site.html"><xi:fallback /></xi:include>
</html><|MERGE_RESOLUTION|>--- conflicted
+++ resolved
@@ -27,16 +27,9 @@
       var ${key}=${to_json(value)};
       </py:for>
     </script>
-<<<<<<< HEAD
     <py:for each="script in chrome.scripts">
-      <script type="${script.type}" charset="${script.charset}" src="${script.href}" />
+      <script type="${script.type}" charset="${script.charset}" src="${script.href}"></script>
     </py:for>
-=======
-    <script py:for="script in chrome.scripts" type="${script.type}" src="${script.href}"></script>
-    ${Markup('&lt;!--[if lt IE 7]&gt;')}
-    <script type="text/javascript" src="${chrome.htdocs_location}js/ie_pre7_hacks.js"></script>
-    ${Markup('&lt;![endif]--&gt;')}
->>>>>>> d35292d0
     ${select("*[local-name() != 'title']|text()|comment()")}
   </head></py:match>
 
@@ -53,7 +46,9 @@
       var ${key}=${to_json(value)};
       </py:for>
     </script>
-    <script py:for="script in chrome.late_scripts" type="${script.type}" src="${script.href}"></script>
+    <py:for each="script in chrome.late_scripts">
+      <script type="${script.type}" charset="${script.charset}" src="${script.href}"></script>
+    </py:for>
 
     <div id="altlinks" py:if="'alternate' in chrome.links">
       <h3>Download in other formats:</h3>
