--- conflicted
+++ resolved
@@ -14,12 +14,9 @@
 from __future__ import absolute_import
 
 import os
-<<<<<<< HEAD
 import re
 import sys
-=======
 import textwrap
->>>>>>> 35870cf9
 import unittest
 from pkg_resources import parse_version
 
@@ -82,18 +79,11 @@
         """
         Simple Python highlighting with Pygments (direct)
         """
-<<<<<<< HEAD
-        result = self.pygments.render(self.context, 'text/x-python', """\
-def hello():
-        return "Hello World!"
-""")
-=======
         result = self.pygments.render(self.context, 'text/x-python',
-                                      textwrap.dedent("""
+                                      textwrap.dedent("""\
             def hello():
                     return "Hello World!"
             """))
->>>>>>> 35870cf9
         self.assertTrue(result)
         if pygments_version < parse_version('2.1'):
             self._test('python_hello', result)
