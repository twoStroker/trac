--- conflicted
+++ resolved
@@ -133,18 +133,6 @@
         self.perm = perm(resource) if perm and resource else perm
         self._hints = None
 
-<<<<<<< HEAD
-=======
-    @staticmethod
-    def from_request(*args, **kwargs):
-        """
-        :deprecated: since 1.0, use `web_context` instead. Will be removed
-                     in release 1.3.1.
-        """
-        from trac.web.chrome import web_context
-        return web_context(*args, **kwargs)
-
->>>>>>> 1c373f57
     def __repr__(self):
         path = []
         context = self
