--- conflicted
+++ resolved
@@ -937,11 +937,7 @@
 
     def process_request(self, req):
         req.perm(self.realm).assert_permission('TICKET_VIEW')
-<<<<<<< HEAD
-        report_id = req.args.get('report')
-=======
         report_id = req.args.as_int('report')
->>>>>>> 0572261c
         if report_id:
             req.perm('report', report_id).assert_permission('REPORT_VIEW')
 
