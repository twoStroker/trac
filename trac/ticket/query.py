--- conflicted
+++ resolved
@@ -1051,10 +1051,6 @@
             add_num = None
             constraints = {}
             for k in req.args:
-<<<<<<< HEAD
-                vals = req.args.getlist(k)
-=======
->>>>>>> d2385dd2
                 match = self.add_re.match(k)
                 if match:
                     add_num = match.group(1)
@@ -1066,11 +1062,8 @@
                 clause_num = int(match.group('clause'))
                 if field not in fields:
                     continue
-<<<<<<< HEAD
-=======
                 # use list() to avoid modification of a list in req.args
                 vals = list(req.args.getlist(k))
->>>>>>> d2385dd2
                 if vals:
                     mode = req.args.get(k + '_mode')
                     if mode:
