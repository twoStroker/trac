--- conflicted
+++ resolved
@@ -1013,22 +1013,14 @@
             req.redirect(query.get_href(req.href))
 
         # Add registered converters
-<<<<<<< HEAD
         for conversion in Mimeview(self.env) \
                           .get_supported_conversions('trac.ticket.Query'):
-            add_link(req, 'alternate',
-                     query.get_href(req.href, format=conversion.key),
-                     conversion.name, conversion.out_mimetype, conversion.key)
-=======
-        for conversion in Mimeview(self.env).get_supported_conversions(
-                                             'trac.ticket.Query'):
-            format_ = conversion[0]
+            format_ = conversion.key
             conversion_href = query.get_href(req.href, format=format_)
             if format_ == 'rss':
                 conversion_href = auth_link(req, conversion_href)
-            add_link(req, 'alternate', conversion_href, conversion[1],
-                     conversion[4], format_)
->>>>>>> e9416b7f
+            add_link(req, 'alternate', conversion_href, conversion.name,
+                     conversion.out_mimetype, format_)
 
         if format:
             filename = 'query' if format != 'rss' else None
