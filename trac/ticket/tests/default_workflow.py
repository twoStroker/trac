# -*- coding: utf-8 -*-
#
# Copyright (C) 2014 Edgewall Software
# All rights reserved.
#
# This software is licensed as described in the file COPYING, which
# you should have received as part of this distribution. The terms
# are also available at http://trac.edgewall.org/wiki/TracLicense.
#
# This software consists of voluntary contributions made by many
# individuals. For the exact contribution history, see the revision
# history and logs, available at http://trac.edgewall.org/log/.

from __future__ import print_function

import os
import tempfile
import unittest

from trac.perm import PermissionSystem
from trac.test import EnvironmentStub, MockRequest
from trac.ticket.api import TicketSystem
from trac.ticket.batch import BatchModifyModule
from trac.ticket.model import Component, Ticket
from trac.ticket.test import insert_ticket
from trac.ticket.web_ui import TicketModule
from trac.util import create_file
from trac.util.datefmt import to_utimestamp
from trac.web.api import RequestDone
from tracopt.perm.authz_policy import AuthzPolicy


class ConfigurableTicketWorkflowTestCase(unittest.TestCase):

    def setUp(self):
        self.env = EnvironmentStub()
        config = self.env.config
        config.set('ticket-workflow', 'change_owner', 'new -> new')
        config.set('ticket-workflow', 'change_owner.operations', 'set_owner')
        self.ctlr = TicketSystem(self.env).action_controllers[0]
        self.ticket_module = TicketModule(self.env)

    def tearDown(self):
        self.env.reset_db()

    def _add_component(self, name='test', owner='owner1'):
        component = Component(self.env)
        component.name = name
        component.owner = owner
        component.insert()

    def _reload_workflow(self):
        self.ctlr.actions = self.ctlr.get_all_actions()

    def test_get_all_actions_custom_attribute(self):
        """Custom attribute in ticket-workflow."""
        config = self.env.config['ticket-workflow']
        config.set('resolve.set_milestone', 'reject')
        all_actions = self.ctlr.get_all_actions()

        resolve_action = None
        for name, attrs in all_actions.items():
            if name == 'resolve':
                resolve_action = attrs

        self.assertIsNotNone(resolve_action)
        self.assertIn('set_milestone', list(resolve_action))
        self.assertEqual('reject', resolve_action['set_milestone'])

    def test_owner_from_component(self):
        """Verify that the owner of a new ticket is set to the owner
        of the component.
        """
        self._add_component('component3', 'cowner3')

        req = MockRequest(self.env, method='POST', args={
            'field_reporter': 'reporter1',
            'field_summary': 'the summary',
            'field_component': 'component3',
        })
        self.assertRaises(RequestDone, self.ticket_module.process_request, req)
        ticket = Ticket(self.env, 1)

        self.assertEqual('component3', ticket['component'])
        self.assertEqual('cowner3', ticket['owner'])

    def test_component_change(self):
        """New ticket owner is updated when the component is changed.
        """
        self._add_component('component3', 'cowner3')
        self._add_component('component4', 'cowner4')

        ticket = insert_ticket(self.env, reporter='reporter1',
                               summary='the summary', component='component3',
                               owner='cowner3', status='new')

        req = MockRequest(self.env, method='POST', args={
            'id': ticket.id,
            'field_component': 'component4',
            'submit': True,
            'action': 'leave',
            'view_time': str(to_utimestamp(ticket['changetime'])),
        })
        self.assertRaises(RequestDone, self.ticket_module.process_request, req)
        ticket = Ticket(self.env, ticket.id)

        self.assertEqual('component4', ticket['component'])
        self.assertEqual('cowner4', ticket['owner'])

    def test_component_change_and_owner_change(self):
        """New ticket owner is not updated if owner is explicitly
        changed.
        """
        self._add_component('component3', 'cowner3')
        self._add_component('component4', 'cowner4')

        ticket = insert_ticket(self.env, reporter='reporter1',
                               summary='the summary', component='component3',
                               status='new')

        req = MockRequest(self.env, method='POST', args={
            'id': ticket.id,
            'field_component': 'component4',
            'submit': True,
            'action': 'change_owner',
            'action_change_owner_reassign_owner': 'owner1',
            'view_time': str(to_utimestamp(ticket['changetime'])),
        })
        self.assertRaises(RequestDone, self.ticket_module.process_request, req)
        ticket = Ticket(self.env, ticket.id)

        self.assertEqual('component4', ticket['component'])
        self.assertEqual('owner1', ticket['owner'])

    def test_old_owner_not_old_component_owner(self):
        """New ticket owner is not updated if old owner is not the owner
        of the old component.
        """
        self._add_component('component3', 'cowner3')
        self._add_component('component4', 'cowner4')

        ticket = insert_ticket(self.env, reporter='reporter1',
                               summary='the summary', component='component3',
                               owner='owner1', status='new')

        req = MockRequest(self.env, method='POST', args={
            'id': ticket.id,
            'field_component': 'component4',
            'submit': True,
            'action': 'leave',
            'view_time': str(to_utimestamp(ticket['changetime'])),
        })
        self.assertRaises(RequestDone, self.ticket_module.process_request, req)
        ticket = Ticket(self.env, ticket.id)

        self.assertEqual('component4', ticket['component'])
        self.assertEqual('owner1', ticket['owner'])

    def test_new_component_has_no_owner(self):
        """Ticket is not disowned when the component is changed to a
        component with no owner.
        """
        self._add_component('component3', 'cowner3')
        self._add_component('component4', '')

        ticket = insert_ticket(self.env, reporter='reporter1',
                               summary='the summary', component='component3',
                               owner='cowner3', status='new')

        req = MockRequest(self.env, method='POST', args={
            'id': ticket.id,
            'field_component': 'component4',
            'submit': True,
            'action': 'leave',
            'view_time': str(to_utimestamp(ticket['changetime'])),
        })
        self.assertRaises(RequestDone, self.ticket_module.process_request, req)
        ticket = Ticket(self.env, ticket.id)

        self.assertEqual('component4', ticket['component'])
        self.assertEqual('cowner3', ticket['owner'])

<<<<<<< HEAD
    def _test_get_allowed_owners(self):
        ticket = insert_ticket(self.env, summary='Ticket 1')
        self.env.insert_users([('user1', None, None, 1),
                               ('user2', None, None, 1),
                               ('user3', None, None, 1)])
        ps = PermissionSystem(self.env)
        for user in ('user1', 'user3'):
            ps.grant_permission(user, 'TICKET_MODIFY')
        self.env.config.set('ticket', 'restrict_owner', True)
        return ticket

    def test_get_allowed_owners_returns_set_owner_list(self):
        """Users specified in `set_owner` for the action are returned."""
        req = None
        action = {'set_owner': ['user4', 'user5']}
        ticket = self._test_get_allowed_owners()
        self.assertEqual(['user4', 'user5'],
                         self.ctlr.get_allowed_owners(req, ticket, action))

    def test_get_allowed_owners_returns_user_with_ticket_modify(self):
        """Users with TICKET_MODIFY are are returned if `set_owner` is
        not specified for the action.
        """
        req = None
        action = {}
        ticket = self._test_get_allowed_owners()
        self.assertEqual(['user1', 'user3'],
                         self.ctlr.get_allowed_owners(req, ticket, action))
=======
    def test_transition_to_star(self):
        """Workflow hint is not be added in a workflow transition to *,
        for example: <none> -> *

        AdvancedTicketWorkflow uses the behavior for the triage operation
        (see #12823)
        """
        config = self.env.config
        config.set('ticket-workflow', 'create_and_triage', '<none> -> *')
        config.set('ticket-workflow', 'create_and_triage.operations', 'triage')
        self._reload_workflow()
        ticket = Ticket(self.env)
        req = MockRequest(self.env, path_info='/newticket', method='POST')

        label, control, hints = \
            self.ctlr.render_ticket_action_control(req, ticket,
                                                   'create_and_triage')

        self.assertEqual('create and triage', label)
        self.assertEqual('', unicode(control))
        self.assertEqual('', unicode(hints))
>>>>>>> 5bed7226


class ResetActionTestCase(unittest.TestCase):

    def setUp(self):
        self.env = EnvironmentStub(default_data=True)
        self.perm_sys = PermissionSystem(self.env)
        self.ctlr = TicketSystem(self.env).action_controllers[0]
        self.req1 = MockRequest(self.env, authname='user1')
        self.req2 = MockRequest(self.env, authname='user2')
        self.ticket = insert_ticket(self.env, status='invalid')

    def tearDown(self):
        self.env.reset_db()

    def _reload_workflow(self):
        self.ctlr.actions = self.ctlr.get_all_actions()

    def test_default_reset_action(self):
        """Default reset action."""
        self.perm_sys.grant_permission('user2', 'TICKET_ADMIN')
        self._reload_workflow()

        actions1 = self.ctlr.get_ticket_actions(self.req1, self.ticket)
        actions2 = self.ctlr.get_ticket_actions(self.req2, self.ticket)
        chgs2 = self.ctlr.get_ticket_changes(self.req2, self.ticket, '_reset')

        self.assertEqual(1, len(actions1))
        self.assertNotIn((0, '_reset'), actions1)
        self.assertEqual(2, len(actions2))
        self.assertIn((0, '_reset'), actions2)
        self.assertEqual('new', chgs2['status'])

    def test_custom_reset_action(self):
        """Custom reset action in [ticket-workflow] section."""
        config = self.env.config['ticket-workflow']
        config.set('_reset', '-> review')
        config.set('_reset.operations', 'reset_workflow')
        config.set('_reset.permissions', 'TICKET_BATCH_MODIFY')
        config.set('_reset.default', 2)
        self.perm_sys.grant_permission('user2', 'TICKET_BATCH_MODIFY')
        self._reload_workflow()

        actions1 = self.ctlr.get_ticket_actions(self.req1, self.ticket)
        actions2 = self.ctlr.get_ticket_actions(self.req2, self.ticket)
        chgs2 = self.ctlr.get_ticket_changes(self.req2, self.ticket, '_reset')

        self.assertEqual(1, len(actions1))
        self.assertNotIn((2, '_reset'), actions1)
        self.assertEqual(2, len(actions2))
        self.assertIn((2, '_reset'), actions2)
        self.assertEqual('review', chgs2['status'])


class SetOwnerAttributeTestCase(unittest.TestCase):

    def setUp(self):
        self.env = EnvironmentStub(default_data=True)
        self.perm_sys = PermissionSystem(self.env)
        self.ctlr = TicketSystem(self.env).action_controllers[0]
        self.ticket = insert_ticket(self.env, status='new')
        with self.env.db_transaction as db:
            for user in ('user1', 'user2', 'user3', 'user4'):
                db("INSERT INTO session VALUES (%s, %s, %s)", (user, 1, 0))
        permissions = [
            ('user1', 'TICKET_EDIT_CC'),
            ('user2', 'TICKET_EDIT_CC'),
            ('user2', 'TICKET_BATCH_MODIFY'),
            ('user3', 'TICKET_ADMIN'),
            ('user4', 'TICKET_VIEW'),
            ('user1', 'group1'),
            ('user2', 'group1'),
            ('user2', 'group2'),
            ('user3', 'group2'),
            ('user4', 'group3')
        ]
        for perm in permissions:
            self.perm_sys.grant_permission(*perm)
        self.req = MockRequest(self.env, authname='user1')
        self.expected = """\
to <select id="action_reassign_reassign_owner" \
name="action_reassign_reassign_owner"><option selected="selected" \
value="user1">user1</option><option value="user2">user2</option>\
<option value="user3">user3</option></select>"""

    def _reload_workflow(self):
        self.ctlr.actions = self.ctlr.get_all_actions()

    def tearDown(self):
        self.env.reset_db()

    def test_users(self):
        self.env.config.set('ticket-workflow', 'reassign.set_owner',
                            'user1, user2, user3')
        self._reload_workflow()

        args = self.req, self.ticket, 'reassign'
        label, control, hints = self.ctlr.render_ticket_action_control(*args)

        self.assertEqual(self.expected, str(control))

    def test_groups(self):
        self.env.config.set('ticket-workflow', 'reassign.set_owner',
                            'group1, group2')
        self._reload_workflow()

        args = self.req, self.ticket, 'reassign'
        label, control, hints = self.ctlr.render_ticket_action_control(*args)

        self.assertEqual(self.expected, str(control))

    def test_permission(self):
        self.env.config.set('ticket-workflow', 'reassign.set_owner',
                            'TICKET_EDIT_CC, TICKET_BATCH_MODIFY')
        self._reload_workflow()

        args = self.req, self.ticket, 'reassign'
        label, control, hints = self.ctlr.render_ticket_action_control(*args)

        self.assertEqual(self.expected, str(control))


class RestrictOwnerTestCase(unittest.TestCase):

    def setUp(self):
        tmpdir = os.path.realpath(tempfile.gettempdir())
        self.env = EnvironmentStub(enable=['trac.*', AuthzPolicy], path=tmpdir)
        self.env.config.set('trac', 'permission_policies',
                            'AuthzPolicy, DefaultPermissionPolicy')
        self.env.config.set('ticket', 'restrict_owner', True)

        self.perm_sys = PermissionSystem(self.env)
        self.env.insert_users([('user1', 'User C', 'user1@example.org'),
                               ('user2', 'User A', 'user2@example.org'),
                               ('user3', 'User D', 'user3@example.org'),
                               ('user4', 'User B', 'user4@example.org')])
        self.perm_sys.grant_permission('user1', 'TICKET_MODIFY')
        self.perm_sys.grant_permission('user2', 'TICKET_VIEW')
        self.perm_sys.grant_permission('user3', 'TICKET_MODIFY')
        self.perm_sys.grant_permission('user4', 'TICKET_MODIFY')
        self.authz_file = os.path.join(tmpdir, 'trac-authz-policy')
        create_file(self.authz_file)
        self.env.config.set('authz_policy', 'authz_file', self.authz_file)
        self.ctlr = TicketSystem(self.env).action_controllers[0]
        self.req1 = MockRequest(self.env, authname='user1')
        self.ticket = insert_ticket(self.env, status='new')

    def tearDown(self):
        self.env.reset_db()
        os.remove(self.authz_file)

    def _reload_workflow(self):
        self.ctlr.actions = self.ctlr.get_all_actions()

    def test_set_owner(self):
        """Restricted owners list contains users with TICKET_MODIFY.
        """
        self.env.config.set('trac', 'show_full_names', False)

        ctrl = self.ctlr.render_ticket_action_control(self.req1, self.ticket,
                                                      'reassign')

        self.assertEqual('reassign', ctrl[0])
        self.assertIn('value="user1">user1</option>', str(ctrl[1]))
        self.assertNotIn('value="user2">user2</option>', str(ctrl[1]))
        self.assertIn('value="user3">user3</option>', str(ctrl[1]))
        self.assertIn('value="user4">user4</option>', str(ctrl[1]))

    def test_set_owner_fine_grained_permissions(self):
        """Fine-grained permission checks when populating the restricted
        owners list (#10833).
        """
        self.env.config.set('trac', 'show_full_names', False)
        create_file(self.authz_file, """\
[ticket:1]
user4 = !TICKET_MODIFY
""")

        ctrl = self.ctlr.render_ticket_action_control(self.req1, self.ticket,
                                                      'reassign')

        self.assertEqual('reassign', ctrl[0])
        self.assertIn('value="user1">user1</option>', str(ctrl[1]))
        self.assertNotIn('value="user2">user2</option>', str(ctrl[1]))
        self.assertIn('value="user3">user3</option>', str(ctrl[1]))
        self.assertNotIn('value="user4">user4</option>', str(ctrl[1]))

    def test_set_owner_show_fullnames(self):
        """Full names are sorted when [trac] show_full_names = True."""
        ctrl = self.ctlr.render_ticket_action_control(self.req1, self.ticket,
                                                      'reassign')

        self.assertEqual('reassign', ctrl[0])
        self.assertEqual("""\
to <select id="action_reassign_reassign_owner"\
 name="action_reassign_reassign_owner">\
<option value="user4">User B</option>\
<option selected="selected" value="user1">User C</option>\
<option value="user3">User D</option></select>\
""", str(ctrl[1]))


def test_suite():
    suite = unittest.TestSuite()
    suite.addTest(unittest.makeSuite(ConfigurableTicketWorkflowTestCase))
    suite.addTest(unittest.makeSuite(ResetActionTestCase))
    suite.addTest(unittest.makeSuite(SetOwnerAttributeTestCase))
    suite.addTest(unittest.makeSuite(RestrictOwnerTestCase))
    return suite


if __name__ == '__main__':
    unittest.main(defaultTest='test_suite')<|MERGE_RESOLUTION|>--- conflicted
+++ resolved
@@ -180,7 +180,6 @@
         self.assertEqual('component4', ticket['component'])
         self.assertEqual('cowner3', ticket['owner'])
 
-<<<<<<< HEAD
     def _test_get_allowed_owners(self):
         ticket = insert_ticket(self.env, summary='Ticket 1')
         self.env.insert_users([('user1', None, None, 1),
@@ -209,7 +208,7 @@
         ticket = self._test_get_allowed_owners()
         self.assertEqual(['user1', 'user3'],
                          self.ctlr.get_allowed_owners(req, ticket, action))
-=======
+
     def test_transition_to_star(self):
         """Workflow hint is not be added in a workflow transition to *,
         for example: <none> -> *
@@ -231,7 +230,6 @@
         self.assertEqual('create and triage', label)
         self.assertEqual('', unicode(control))
         self.assertEqual('', unicode(hints))
->>>>>>> 5bed7226
 
 
 class ResetActionTestCase(unittest.TestCase):
