--- conflicted
+++ resolved
@@ -242,7 +242,6 @@
         self.assertEqual('', unicode(control))
         self.assertEqual("Next status will be 'status2'.", unicode(hints))
 
-<<<<<<< HEAD
     def test_new_ticket_status_change_with_no_operation(self):
         """New ticket status change with no operation."""
         config = self.env.config
@@ -258,7 +257,7 @@
         self.assertEqual('change status', label)
         self.assertEqual('', unicode(control))
         self.assertEqual("The status will be 'status1'.", unicode(hints))
-=======
+
     def test_operation_with_no_status_change(self):
         """Operation with no status change."""
         config = self.env.config
@@ -277,14 +276,14 @@
             self.ctlr.render_ticket_action_control(req, ticket,
                                                    'change_owner')
 
-        self.assertEqual('change_owner', label)
+        self.assertEqual('change owner', label)
         self.assertEqual(
             'to <input type="text" name="action_change_owner_reassign_owner" '
             'value="user1" id="action_change_owner_reassign_owner"/>',
             unicode(control))
-        self.assertEqual("The owner will be changed from user2 to the "
-                         "specified user.", unicode(hints))
->>>>>>> 5144a9da
+        self.assertEqual(
+            'The owner will be changed from <span class="trac-author">'
+            'user2</span> to the specified user.', unicode(hints))
 
     def test_transition_to_star(self):
         """Action not rendered by CTW for transition to *
@@ -328,14 +327,15 @@
             label, control, hints = \
                 self.ctlr.render_ticket_action_control(req, ticket,
                                                        'change_owner')
-            self.assertEqual('change_owner', label)
+            self.assertEqual('change owner', label)
             self.assertEqual(
                 'to <input type="text" '
                 'name="action_change_owner_reassign_owner" '
                 'value="user1" id="action_change_owner_reassign_owner"/>',
                 unicode(control))
-            self.assertEqual("The owner will be changed from user2 to the "
-                             "specified user.", unicode(hints))
+            self.assertEqual(
+                'The owner will be changed from <span class="trac-author">'
+                'user2</span> to the specified user.', unicode(hints))
 
     def test_leave_operation(self):
         ticket = Ticket(self.env)
@@ -351,7 +351,8 @@
 
         self.assertEqual('leave', label)
         self.assertEqual('as assigned', unicode(control))
-        self.assertEqual("The owner will remain user2.", unicode(hints))
+        self.assertEqual('The owner will remain <span class="trac-author">'
+                         'user2</span>.', unicode(hints))
 
 
 class ResetActionTestCase(unittest.TestCase):
@@ -523,8 +524,8 @@
         self.assertEqual('', unicode(control))
         self.assertEqual('The owner will be changed from '
                          '<span class="trac-author">User 2</span> to '
-                         '<span class="trac-author-user">User 1</span>. '
-                         'Next status will be \'accepted\'.', unicode(hints))
+                         '<span class="trac-author-user">User 1</span>.',
+                         unicode(hints))
 
     def test_owner_is_self_and_state_change(self):
         """Ticket owner is auth'ed user with state change.
@@ -616,8 +617,8 @@
             'name="action_fix_resolution_resolve_resolution" value="invalid" '
             'id="action_fix_resolution_resolve_resolution"/>',
             unicode(control))
-        self.assertEqual("The resolution will be set to invalid. "
-                         "Next status will be 'closed'.", unicode(hints))
+        self.assertEqual("The resolution will be set to invalid.",
+                         unicode(hints))
 
 
 class RestrictOwnerTestCase(unittest.TestCase):
