--- conflicted
+++ resolved
@@ -1714,13 +1714,7 @@
     def setUp(self):
         self.env = EnvironmentStub(default_data=True, path=mkdtemp())
         config_smtp(self.env)
-<<<<<<< HEAD
-=======
         self.env.config.set('project', 'url', 'http://localhost/project.url')
-        self.env.config.set('notification', 'always_notify_owner', 'false')
-        self.env.config.set('notification', 'always_notify_reporter', 'true')
-        self.env.config.set('notification', 'always_notify_updater', 'true')
->>>>>>> 27ae0c33
 
         self.tktids = []
         with self.env.db_transaction as db:
