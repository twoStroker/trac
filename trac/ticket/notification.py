# -*- coding: utf-8 -*-
#
# Copyright (C) 2003-2009 Edgewall Software
# Copyright (C) 2003-2005 Daniel Lundin <daniel@edgewall.com>
# Copyright (C) 2005-2006 Emmanuel Blot <emmanuel.blot@free.fr>
# All rights reserved.
#
# This software is licensed as described in the file COPYING, which
# you should have received as part of this distribution. The terms
# are also available at http://trac.edgewall.org/wiki/TracLicense.
#
# This software consists of voluntary contributions made by many
# individuals. For the exact contribution history, see the revision
# history and logs, available at http://trac.edgewall.org/log/.
#
# Author: Daniel Lundin <daniel@edgewall.com>
#

import re

from genshi.template.text import NewTextTemplate

from trac.attachment import IAttachmentChangeListener
from trac.core import *
from trac.config import *
from trac.env import IEnvironmentSetupParticipant
from trac.notification.api import (IEmailDecorator, INotificationFormatter,
                                   INotificationSubscriber,
                                   NotificationEvent, NotificationSystem)
<<<<<<< HEAD
from trac.notification.mail import RecipientMatcher, set_header
from trac.notification.model import Subscription
from trac.ticket.api import translation_deactivated
from trac.ticket.model import Ticket, sort_tickets_by_priority
from trac.util import lazy
from trac.util.datefmt import format_date_or_datetime, get_timezone
from trac.util.text import CRLF, exception_to_unicode, shorten_line, \
                           text_width, wrap
=======
from trac.notification.compat import NotifyEmail
from trac.notification.mail import (RecipientMatcher, create_message_id,
                                    get_from_author, set_header)
from trac.notification.model import Subscription
from trac.ticket.api import translation_deactivated
from trac.ticket.model import Ticket
from trac.util.datefmt import (datetime_now, format_date_or_datetime,
                               get_timezone, utc)
from trac.util.text import exception_to_unicode, obfuscate_email_address, \
                           shorten_line, text_width, wrap
>>>>>>> 27ae0c33
from trac.util.translation import _
from trac.web.chrome import Chrome


class TicketNotificationSystem(Component):

    implements(IEnvironmentSetupParticipant)

    def environment_created(self):
        section = 'notification-subscriber'
        if section not in self.config.sections():
            self.config.set(section, 'always_notify_cc',
                            'CarbonCopySubscriber')
            self.config.set(section, 'always_notify_updater',
                            'TicketUpdaterSubscriber')
            self.config.set(section, 'always_notify_previous_updater',
                            'TicketPreviousUpdatersSubscriber')
            self.config.save()

    def environment_needs_upgrade(self):
        return False

    def upgrade_environment(self):
        pass

    ticket_subject_template = Option('notification', 'ticket_subject_template',
                                     '$prefix #$ticket.id: $summary',
        """A Genshi text template snippet used to get the notification
        subject.

        The template variables are documented on the
        [TracNotification#Customizingthee-mailsubject TracNotification] page.
        """)

    batch_subject_template = Option('notification', 'batch_subject_template',
                                    '$prefix Batch modify: $tickets_descr',
        """Like `ticket_subject_template` but for batch modifications.
        (''since 1.0'')""")

    ambiguous_char_width = Option('notification', 'ambiguous_char_width',
                                  'single',
        """Width of ambiguous characters that should be used in the table
        of the notification mail.

        If `single`, the same width as characters in US-ASCII. This is
        expected by most users. If `double`, twice the width of
        US-ASCII characters.  This is expected by CJK users. (''since
        0.12.2'')""")


class TicketChangeEvent(NotificationEvent):
    """Represent a ticket change `NotificationEvent`."""

    def __init__(self, category, target, time, author, comment=None,
                 changes=None, attachment=None):
        super(TicketChangeEvent, self).__init__('ticket', category, target,
                                                time, author)
        self.comment = comment
        if changes is None and time is not None:
            changes = target.get_change(cdate=time)
        self.changes = changes or {}
        self.attachment = attachment


class BatchTicketChangeEvent(NotificationEvent):
    """Represent a ticket batch modify `NotificationEvent`."""

    def __init__(self, targets, time, author, comment, new_values, action):
        super(BatchTicketChangeEvent, self).__init__('ticket', 'batchmodify',
                                                     targets, time, author)
        self.comment = comment
        self.new_values = new_values
        self.action = action

    def get_ticket_change_events(self, env):
        for id in self.target:
            model = Ticket(env, id)
            yield TicketChangeEvent('changed', model, self.time, self.author,
                                    self.comment)


class TicketFormatter(Component):
    """Format `TicketChangeEvent` notifications."""

    implements(INotificationFormatter, IEmailDecorator)

    COLS = 75
    addrsep_re = re.compile(r'[;\s,]+')

    @lazy
    def ambiwidth(self):
        char_width = self.config.get('notification', 'ambiguous_char_width',
                                     'single')
        return 2 if char_width == 'double' else 1

    def get_supported_styles(self, transport):
        yield 'text/plain', 'ticket'

    def format(self, transport, style, event):
        if event.realm != 'ticket':
            return
        if event.category == 'batchmodify':
            return self._format_plaintext_batchmodify(event)
        if event.category in ('attachment added', 'attachment deleted'):
            return self._format_plaintext_attachment(event)
        else:
            return self._format_plaintext(event)

    def _format_plaintext(self, event):
        """Format ticket change notification e-mail (untranslated)"""
        ticket = event.target
        newticket = event.category == 'created'
        with translation_deactivated(ticket):
            link = self.env.abs_href.ticket(ticket.id)

            changes_body = ''
            changes_descr = ''
            change_data = {}
            if not newticket and event.time:  # Ticket change
                from trac.ticket.web_ui import TicketModule
                for change in TicketModule(self.env) \
                              .grouped_changelog_entries(ticket,
                                                         when=event.time):
                    if not change['permanent']:  # attachment with same time...
                        continue
                    author = change['author']
                    change_data.update({
                        'author': self._format_author(author),
                        'comment': wrap(change['comment'], self.COLS, ' ', ' ',
                                        '\n', self.ambiwidth)
                    })
                    link += '#comment:%s' % str(change.get('cnum', ''))
                    for field, values in change['fields'].iteritems():
                        old = values['old']
                        new = values['new']
                        newv = ''
                        if field == 'description':
                            new_descr = wrap(new, self.COLS, ' ', ' ', '\n',
                                             self.ambiwidth)
                            old_descr = wrap(old, self.COLS, '> ', '> ', '\n',
                                             self.ambiwidth)
                            old_descr = old_descr.replace(2 * '\n', '\n' + '>' +
                                                          '\n')
                            cdescr = '\n'
                            cdescr += 'Old description:' + 2 * '\n' + old_descr + \
                                      2 * '\n'
                            cdescr += 'New description:' + 2 * '\n' + new_descr + \
                                      '\n'
                            changes_descr = cdescr
                        elif field == 'cc':
                            addcc, delcc = self._diff_cc(old, new)
                            chgcc = ''
                            if delcc:
                                chgcc += wrap(" * cc: %s (removed)" %
                                              ', '.join(delcc),
                                              self.COLS, ' ', ' ', '\n',
                                              self.ambiwidth) + '\n'
                            if addcc:
                                chgcc += wrap(" * cc: %s (added)" %
                                              ', '.join(addcc),
                                              self.COLS, ' ', ' ', '\n',
                                              self.ambiwidth) + '\n'
                            if chgcc:
                                changes_body += chgcc
                        else:
                            if field in ['owner', 'reporter']:
                                old = self._format_author(old)
                                new = self._format_author(new)
                            elif field in ticket.time_fields:
                                format = ticket.fields.by_name(field) \
                                                      .get('format')
                                old = self._format_time_field(old, format)
                                new = self._format_time_field(new, format)
                            newv = new
                            length = 7 + len(field)
                            spacer_old, spacer_new = ' ', ' '
                            if len(old + new) + length > self.COLS:
                                length = 5
                                if len(old) + length > self.COLS:
                                    spacer_old = '\n'
                                if len(new) + length > self.COLS:
                                    spacer_new = '\n'
                            chg = '* %s: %s%s%s=>%s%s' \
                                  % (field, spacer_old, old,
                                     spacer_old, spacer_new, new)
                            chg = chg.replace('\n', '\n' + length * ' ')
                            chg = wrap(chg, self.COLS, '', length * ' ', '\n',
                                       self.ambiwidth)
                            changes_body += ' %s%s' % (chg, '\n')
                        if newv:
                            change_data[field] = {'oldvalue': old,
                                                  'newvalue': new}

            ticket_values = ticket.values.copy()
            ticket_values['id'] = ticket.id
            ticket_values['description'] = wrap(
                ticket_values.get('description', ''), self.COLS,
                initial_indent=' ', subsequent_indent=' ', linesep='\n',
                ambiwidth=self.ambiwidth)
            ticket_values['new'] = newticket
            ticket_values['link'] = link

            data = Chrome(self.env).populate_data(None, {
                'CRLF': CRLF,
                'ticket_props': self._format_props(ticket),
                'ticket_body_hdr': self._format_hdr(ticket),
                'ticket': ticket_values,
                'changes_body': changes_body,
                'changes_descr': changes_descr,
                'change': change_data
            })
            return self._format_body(data, 'ticket_notify_email.txt')

    def _format_plaintext_attachment(self, event):
        """Format ticket attachment notification e-mail (untranslated)"""
        ticket = event.target
        added = event.category == 'attachment added'
        newticket = False
        link = self.env.abs_href.ticket(ticket.id)
        author = event.attachment.author
        with translation_deactivated(ticket):
            changes_body = wrap(" * Attachment \"%s\" %s."
                                % (event.attachment.filename,
                                   "added" if added else "removed"),
                                self.COLS, ' ', ' ', '\n',
                                self.ambiwidth) + "\n"
            if event.attachment.description:
                changes_body += "\n" + wrap(event.attachment.description,
                                            self.COLS, ' ', ' ', '\n',
                                            self.ambiwidth)

            ticket_values = ticket.values.copy()
            ticket_values['id'] = ticket.id
            ticket_values['description'] = wrap(
                ticket_values.get('description', ''), self.COLS,
                initial_indent=' ', subsequent_indent=' ', linesep='\n',
                ambiwidth=self.ambiwidth)
            ticket_values['new'] = newticket
            ticket_values['link'] = link

            data = Chrome(self.env).populate_data(None, {
                'CRLF': CRLF,
                'ticket_props': self._format_props(ticket),
                'ticket_body_hdr': self._format_hdr(ticket),
                'ticket': ticket_values,
                'changes_body': changes_body,
                'changes_descr': '',
                'change': {'author': self._format_author(author)},
            })
            return self._format_body(data, 'ticket_notify_email.txt')

    def _format_plaintext_batchmodify(self, event):
        """Format batch ticket change notification e-mail (untranslated)"""
        with translation_deactivated():
            tickets = sort_tickets_by_priority(self.env, event.target)
            changes_descr = '\n'.join('%s to %s' % (prop, val)
                                      for prop, val
                                      in event.new_values.iteritems())
            tickets_descr = ', '.join('#%s' % t for t in tickets)
            link = self.env.abs_href.query(id=','.join(str(t) for t in tickets))
            data = Chrome(self.env).populate_data(None, {
                'CRLF': CRLF,
                'tickets_descr': tickets_descr,
                'changes_descr': changes_descr,
                'comment': event.comment,
                'action': event.action,
                'author': event.author,
                'ticket_query_link': link,
            })
            return self._format_body(data, 'batch_ticket_notify_email.txt')

    def _format_author(self, author):
        return Chrome(self.env).format_author(None, author)

    def _format_body(self, data, template_name):
        template = Chrome(self.env).load_template(template_name, method='text')
        stream = template.generate(**data)
        # don't translate the e-mail stream
        with translation_deactivated():
            return stream.render('text', encoding='utf-8')

    def _format_subj(self, event):
        is_newticket = event.category == 'created'
        ticket = event.target

        summary = ticket['summary']
        if event.changes and 'summary' in event.changes['fields']:
            change = event.changes['fields']['summary']
            summary = "%s (was: %s)" % (change['new'], change['old'])

        prefix = self.config.get('notification', 'smtp_subject_prefix')
        if prefix == '__default__':
            prefix = '[%s]' % self.env.project_name

        data = {
            'prefix': prefix,
            'summary': summary,
            'ticket': ticket,
            'changes': event.changes,
            'env': self.env,
        }

        template = self.config.get('notification', 'ticket_subject_template')
        template = NewTextTemplate(template.encode('utf8'))
        subj = template.generate(**data).render('text', encoding=None).strip()
        if not is_newticket:
            subj = "Re: " + subj
        return subj

    def _format_subj_batchmodify(self, event):
        tickets = sort_tickets_by_priority(self.env, event.target)
        tickets_descr = ', '.join('#%s' % t for t in tickets)

        template = self.config.get('notification', 'batch_subject_template')
        template = NewTextTemplate(template.encode('utf8'))

        prefix = self.config.get('notification', 'smtp_subject_prefix')
        if prefix == '__default__':
            prefix = '[%s]' % self.env.project_name

        data = {
            'prefix': prefix,
            'tickets_descr': tickets_descr,
            'env': self.env,
        }
        subj = template.generate(**data).render('text', encoding=None).strip()
        return shorten_line(subj)

    def _format_hdr(self, ticket):
        return '#%s: %s' % (ticket.id, wrap(ticket['summary'], self.COLS,
                                            linesep='\n',
                                            ambiwidth=self.ambiwidth))

    def _format_props(self, ticket):
        fields = [f for f in ticket.fields
                  if f['name'] not in ('summary', 'cc', 'time', 'changetime')]
        width = [0, 0, 0, 0]
        i = 0
        for f in fields:
            if f['type'] == 'textarea':
                continue
            fname = f['name']
            if fname not in ticket.values:
                continue
            fval = ticket[fname] or ''
            if fname in ticket.time_fields:
                format = ticket.fields.by_name(fname).get('format')
                fval = self._format_time_field(fval, format)
            if fval.find('\n') != -1:
                continue
            if fname in ['owner', 'reporter']:
                fval = self._format_author(fval)
            idx = 2 * (i % 2)
            width[idx] = max(self._get_text_width(f['label']), width[idx])
            width[idx + 1] = max(self._get_text_width(fval), width[idx + 1])
            i += 1
        width_l = width[0] + width[1] + 5
        width_r = width[2] + width[3] + 5
        half_cols = (self.COLS - 1) / 2
        if width_l + width_r + 1 > self.COLS:
            if ((width_l > half_cols and width_r > half_cols) or
                    (width[0] > half_cols / 2 or width[2] > half_cols / 2)):
                width_l = half_cols
                width_r = half_cols
            elif width_l > width_r:
                width_l = min((self.COLS - 1) * 2 / 3, width_l)
                width_r = self.COLS - width_l - 1
            else:
                width_r = min((self.COLS - 1) * 2 / 3, width_r)
                width_l = self.COLS - width_r - 1
        sep = width_l * '-' + '+' + width_r * '-'
        txt = sep + '\n'
        vals_lr = ([], [])
        big = []
        i = 0
        width_lr = [width_l, width_r]
        for f in [f for f in fields if f['name'] != 'description']:
            fname = f['name']
            if fname not in ticket.values:
                continue
            fval = ticket[fname] or ''
            if fname in ticket.time_fields:
                format = ticket.fields.by_name(fname).get('format')
                fval = self._format_time_field(fval, format)
            if fname in ['owner', 'reporter']:
                fval = self._format_author(fval)
            if f['type'] == 'textarea' or '\n' in unicode(fval):
                big.append((f['label'], '\n'.join(fval.splitlines())))
            else:
                # Note: f['label'] is a Babel's LazyObject, make sure its
                # __str__ method won't be called.
                str_tmp = u'%s:  %s' % (f['label'], unicode(fval))
                idx = i % 2
                initial_indent = ' ' * (width[2 * idx] -
                                        self._get_text_width(f['label']) +
                                        2 * idx)
                wrapped = wrap(str_tmp, width_lr[idx] - 2 + 2 * idx,
                               initial_indent, '  ', '\n', self.ambiwidth)
                vals_lr[idx].append(wrapped.splitlines())
                i += 1
        if len(vals_lr[0]) > len(vals_lr[1]):
            vals_lr[1].append([])

        cell_l = []
        cell_r = []
        for i in xrange(len(vals_lr[0])):
            vals_l = vals_lr[0][i]
            vals_r = vals_lr[1][i]
            vals_diff = len(vals_l) - len(vals_r)
            diff = len(cell_l) - len(cell_r)
            if diff > 0:
                # add padding to right side if needed
                if vals_diff < 0:
                    diff += vals_diff
                cell_r.extend([''] * max(diff, 0))
            elif diff < 0:
                # add padding to left side if needed
                if vals_diff > 0:
                    diff += vals_diff
                cell_l.extend([''] * max(-diff, 0))
            cell_l.extend(vals_l)
            cell_r.extend(vals_r)

        for i in range(max(len(cell_l), len(cell_r))):
            if i >= len(cell_l):
                cell_l.append(width_l * ' ')
            elif i >= len(cell_r):
                cell_r.append('')
            fmt_width = width_l - self._get_text_width(cell_l[i]) \
                        + len(cell_l[i])
            txt += u'%-*s|%s%s' % (fmt_width, cell_l[i], cell_r[i], '\n')
        if big:
            txt += sep
            for name, value in big:
                txt += '\n'.join(['', name + ':', value, '', ''])
        txt += sep
        return txt

    def _format_time_field(self, value, format):
        tzinfo = get_timezone(self.config.get('trac', 'default_timezone'))
        return format_date_or_datetime(format, value, tzinfo=tzinfo) \
               if value else ''

    def _diff_cc(self, old, new):
        oldcc = self.addrsep_re.split(old)
        newcc = self.addrsep_re.split(new)
        added = [self._format_author(x)
                 for x in newcc if x and x not in oldcc]
        removed = [self._format_author(x)
                   for x in oldcc if x and x not in newcc]
        return added, removed

    def _get_text_width(self, text):
        return text_width(text, ambiwidth=self.ambiwidth)

    def _get_message_id(self, event, newticket=None):
        ticket = event.target
        from_email = get_from_author(self.env, event)
        if from_email and isinstance(from_email, tuple):
            from_email = from_email[1]
        if not from_email:
            from_email = self.config.get('notification', 'smtp_from') or \
                         self.config.get('notification', 'smtp_replyto')
        modtime = None if newticket else event.time
        return create_message_id(self.env, '%08d' % ticket.id, from_email,
                                 modtime, ticket['reporter'] or '')

    def decorate_message(self, event, message, charset):
        if event.realm != 'ticket':
            return
        if event.category == 'batchmodify':
            subject = self._format_subj_batchmodify(event)
        else:
            subject = self._format_subj(event)
            ticket = event.target
<<<<<<< HEAD
=======
            notify.ticket = ticket
            summary = ticket['summary']
            from trac.ticket.web_ui import TicketModule
            for change in TicketModule(self.env) \
                          .grouped_changelog_entries(ticket, when=event.time):
                if 'summary' in change['fields']:
                    values = change['fields']['summary']
                    summary = "%s (was: %s)" % (values['new'], values['old'])
            subject = notify.format_subj(summary, event.category == 'created')
            msgid = self._get_message_id(event, newticket=True)
>>>>>>> 27ae0c33
            url = self.env.abs_href.ticket(ticket.id)
            if event.category == 'created':
                set_header(message, 'Message-ID', msgid, charset)
            else:
                set_header(message, 'Message-ID', self._get_message_id(event),
                           charset)
                set_header(message, 'In-Reply-To', msgid, charset)
                set_header(message, 'References', msgid, charset)
                cnum = ticket.get_comment_number(event.time)
                if cnum is not None:
                    url += '#comment:%d' % cnum
            set_header(message, 'X-Trac-Ticket-ID', ticket.id, charset)
            set_header(message, 'X-Trac-Ticket-URL', url, charset)
        set_header(message, 'Subject', subject, charset)


class TicketOwnerSubscriber(Component):
    """Allows ticket owners to subscribe to their tickets."""

    implements(INotificationSubscriber)

    def matches(self, event):
        if event.realm != 'ticket':
            return
        if event.category not in ('created', 'changed', 'attachment added',
                                  'attachment deleted'):
            return
        ticket = event.target

        owners = [ticket['owner']]

        # Harvest previous owner
        if 'fields' in event.changes and 'owner' in event.changes['fields']:
            owners.append(event.changes['fields']['owner']['old'])

        matcher = RecipientMatcher(self.env)
        klass = self.__class__.__name__
        sids = set()
        for owner in owners:
            recipient = matcher.match_recipient(owner)
            if not recipient:
                continue
            sid, auth, addr = recipient

            # Default subscription
            for s in self.default_subscriptions():
                yield s[0], s[1], sid, auth, addr, s[2], s[3], s[4]
            if sid:
                sids.add((sid, auth))

        for s in Subscription.find_by_sids_and_class(self.env, sids, klass):
            yield s.subscription_tuple()

    def description(self):
        return _("Ticket that I own is created or modified")

    def default_subscriptions(self):
        klass = self.__class__.__name__
        return NotificationSystem(self.env).default_subscriptions(klass)

    def requires_authentication(self):
        return True


class TicketUpdaterSubscriber(Component):
    """Allows updaters to subscribe to their own updates."""

    implements(INotificationSubscriber)

    def matches(self, event):
        if event.realm != 'ticket':
            return
        if event.category not in ('created', 'changed', 'attachment added',
                                  'attachment deleted'):
            return

        matcher = RecipientMatcher(self.env)
        recipient = matcher.match_recipient(event.author)
        if not recipient:
            return
        sid, auth, addr = recipient

        # Default subscription
        for s in self.default_subscriptions():
            yield s[0], s[1], sid, auth, addr, s[2], s[3], s[4]

        if sid:
            klass = self.__class__.__name__
            for s in Subscription \
                     .find_by_sids_and_class(self.env, ((sid, auth),), klass):
                yield s.subscription_tuple()

    def description(self):
        return _("I update a ticket")

    def default_subscriptions(self):
        klass = self.__class__.__name__
        return NotificationSystem(self.env).default_subscriptions(klass)

    def requires_authentication(self):
        return True


class TicketPreviousUpdatersSubscriber(Component):
    """Allows subscribing to future changes simply by updating a ticket."""

    implements(INotificationSubscriber)

    def matches(self, event):
        if event.realm != 'ticket':
            return
        if event.category not in ('created', 'changed', 'attachment added',
                                  'attachment deleted'):
            return

        updaters = [row[0] for row in self.env.db_query("""
            SELECT DISTINCT author FROM ticket_change
            WHERE ticket=%s
            """, (event.target.id, ))]

        matcher = RecipientMatcher(self.env)
        klass = self.__class__.__name__
        sids = set()
        for previous_updater in updaters:
            if previous_updater == event.author:
                continue

            recipient = matcher.match_recipient(previous_updater)
            if not recipient:
                continue
            sid, auth, addr = recipient

            # Default subscription
            for s in self.default_subscriptions():
                yield s[0], s[1], sid, auth, addr, s[2], s[3], s[4]
            if sid:
                sids.add((sid, auth))

        for s in Subscription.find_by_sids_and_class(self.env, sids, klass):
            yield s.subscription_tuple()

    def description(self):
        return _("Ticket that I previously updated is modified")

    def default_subscriptions(self):
        klass = self.__class__.__name__
        return NotificationSystem(self.env).default_subscriptions(klass)

    def requires_authentication(self):
        return True


class TicketReporterSubscriber(Component):
    """Allows the users to subscribe to tickets that they report."""

    implements(INotificationSubscriber)

    def matches(self, event):
        if event.realm != 'ticket':
            return
        if event.category not in ('created', 'changed', 'attachment added',
                                  'attachment deleted'):
            return

        ticket = event.target

        matcher = RecipientMatcher(self.env)
        recipient = matcher.match_recipient(ticket['reporter'])
        if not recipient:
            return
        sid, auth, addr = recipient

        # Default subscription
        for s in self.default_subscriptions():
            yield s[0], s[1], sid, auth, addr, s[2], s[3], s[4]

        if sid:
            klass = self.__class__.__name__
            for s in Subscription \
                     .find_by_sids_and_class(self.env, ((sid, auth),), klass):
                yield s.subscription_tuple()

    def description(self):
        return _("Ticket that I reported is modified")

    def default_subscriptions(self):
        klass = self.__class__.__name__
        return NotificationSystem(self.env).default_subscriptions(klass)

    def requires_authentication(self):
        return True


class CarbonCopySubscriber(Component):
    """Carbon copy subscriber for cc ticket field."""

    implements(INotificationSubscriber)

    def matches(self, event):
        if event.realm != 'ticket':
            return
        if event.category not in ('created', 'changed', 'attachment added',
                                  'attachment deleted'):
            return

        # CC field is stored as comma-separated string. Parse to set.
        chrome = Chrome(self.env)
        to_set = lambda cc: set(chrome.cc_list(cc))
        cc_set = to_set(event.target['cc'] or '')

        # Harvest previous CC field
        if 'fields' in event.changes and 'cc' in event.changes['fields']:
            cc_set.update(to_set(event.changes['fields']['cc']['old']))

        matcher = RecipientMatcher(self.env)
        klass = self.__class__.__name__
        sids = set()
        for cc in cc_set:
            recipient = matcher.match_recipient(cc)
            if not recipient:
                continue
            sid, auth, addr = recipient

            # Default subscription
            for s in self.default_subscriptions():
                yield s[0], s[1], sid, auth, addr, s[2], s[3], s[4]
            if sid:
                sids.add((sid, auth))

        for s in Subscription.find_by_sids_and_class(self.env, sids, klass):
            yield s.subscription_tuple()

    def description(self):
        return _("Ticket that I'm listed in the CC field is modified")

    def default_subscriptions(self):
        klass = self.__class__.__name__
        return NotificationSystem(self.env).default_subscriptions(klass)

    def requires_authentication(self):
        return True


class TicketAttachmentNotifier(Component):
    """Sends notification on attachment change."""

    implements(IAttachmentChangeListener)

    # IAttachmentChangeListener methods

    def attachment_added(self, attachment):
        self._notify_attachment(attachment, 'attachment added',
                                attachment.date)

    def attachment_deleted(self, attachment):
        self._notify_attachment(attachment, 'attachment deleted', None)

    def attachment_reparented(self, attachment, old_parent_realm,
                              old_parent_id):
        pass

    # Internal methods

    def _notify_attachment(self, attachment, category, time):
        resource = attachment.resource.parent
        if resource.realm != 'ticket':
            return
        ticket = Ticket(self.env, resource.id)
        event = TicketChangeEvent(category, ticket, time, ticket['reporter'],
                                  attachment=attachment)
        try:
            NotificationSystem(self.env).notify(event)
        except Exception as e:
            self.log.error("Failure sending notification when adding "
                           "attachment %s to ticket #%s: %s",
                           attachment.filename, ticket.id,
<<<<<<< HEAD
                           exception_to_unicode(e))
=======
                           exception_to_unicode(e))


class BatchTicketNotifyEmail(NotifyEmail):
    """Notification of ticket batch modifications.

    :since 1.1.3: deprecated and will be removed in 1.3.1
    """

    template_name = "batch_ticket_notify_email.txt"

    def __init__(self, env):
        super(BatchTicketNotifyEmail, self).__init__(env)

    def notify(self, tickets, new_values, comment, action, author,
               modtime=None):
        """Send batch ticket change notification e-mail (untranslated)"""
        tickets = self._sort_tickets_by_priority(tickets)
        with translation_deactivated():
            self._notify(tickets, new_values, comment, action, author, modtime)

    def _notify(self, tickets, new_values, comment, action, author, modtime):
        self._prepare_body(tickets, new_values, comment, action, author,
                           modtime)
        subject = self.data['subject']
        super(BatchTicketNotifyEmail, self).notify(tickets, subject, author)

    def format(self, tickets, new_values, comment, action, author,
               modtime=None):
        """Format batch ticket change notification e-mail (untranslated)"""
        with translation_deactivated():
            self._prepare_body(tickets, new_values, comment, action, author,
                               modtime)
            return self._format_body()

    def _prepare_body(self, tickets, new_values, comment, action, author,
                      modtime):
        self.tickets = tickets
        self.reporter = ''
        self.owner = ''
        self.modtime = modtime
        changes_descr = '\n'.join('%s to %s' % (prop, val)
                                  for prop, val in new_values.iteritems())
        tickets_descr = ', '.join('#%s' % t for t in tickets)
        subject = self.format_subj(tickets_descr)
        link = self.env.abs_href.query(id=','.join(str(t) for t in tickets))
        self.data.update({
            'tickets_descr': tickets_descr,
            'changes_descr': changes_descr,
            'comment': comment,
            'action': action,
            'author': author,
            'subject': subject,
            'ticket_query_link': link,
        })

    def _sort_tickets_by_priority(self, tickets):
        with self.env.db_query as db:
            tickets = [int(id_) for id_ in tickets]
            holders = ','.join(['%s'] * len(tickets))
            rows = db("""
                SELECT id FROM ticket AS t
                LEFT OUTER JOIN enum p
                    ON p.type='priority' AND p.name=t.priority
                WHERE t.id IN (%s)
                ORDER BY COALESCE(p.value,'')='', %s, t.id
                """ % (holders, db.cast('p.value', 'int')),
                tickets)
            return [row[0] for row in rows]

    def format_subj(self, tickets_descr):
        template = self.config.get('notification', 'batch_subject_template')
        template = NewTextTemplate(template.encode('utf8'))

        prefix = self.config.get('notification', 'smtp_subject_prefix')
        if prefix == '__default__':
            prefix = '[%s]' % self.env.project_name

        data = {
            'prefix': prefix,
            'tickets_descr': tickets_descr,
            'env': self.env,
        }
        subj = template.generate(**data).render('text', encoding=None).strip()
        return shorten_line(subj)

    def get_recipients(self, tktids):
        all_to_recipients = set()
        all_cc_recipients = set()
        for t in tktids:
            to_recipients, cc_recipients, reporter, owner = \
                get_ticket_notification_recipients(self.env, self.config, t,
                                                   modtime=self.modtime)
            all_to_recipients.update(to_recipients)
            all_cc_recipients.update(cc_recipients)
        return list(all_to_recipients), list(all_cc_recipients)

    def get_message_id(self, modtime=None):
        targetid = ','.join(map(str, self.tickets))
        return create_message_id(self.env, targetid, self.from_email, modtime)

    def send(self, torcpts, ccrcpts):
        hdrs = {'Message-ID': self.get_message_id(self.modtime)}
        super(BatchTicketNotifyEmail, self).send(torcpts, ccrcpts, hdrs)
>>>>>>> 27ae0c33
<|MERGE_RESOLUTION|>--- conflicted
+++ resolved
@@ -27,8 +27,8 @@
 from trac.notification.api import (IEmailDecorator, INotificationFormatter,
                                    INotificationSubscriber,
                                    NotificationEvent, NotificationSystem)
-<<<<<<< HEAD
-from trac.notification.mail import RecipientMatcher, set_header
+from trac.notification.mail import (RecipientMatcher, create_message_id,
+                                    get_from_author, set_header)
 from trac.notification.model import Subscription
 from trac.ticket.api import translation_deactivated
 from trac.ticket.model import Ticket, sort_tickets_by_priority
@@ -36,18 +36,6 @@
 from trac.util.datefmt import format_date_or_datetime, get_timezone
 from trac.util.text import CRLF, exception_to_unicode, shorten_line, \
                            text_width, wrap
-=======
-from trac.notification.compat import NotifyEmail
-from trac.notification.mail import (RecipientMatcher, create_message_id,
-                                    get_from_author, set_header)
-from trac.notification.model import Subscription
-from trac.ticket.api import translation_deactivated
-from trac.ticket.model import Ticket
-from trac.util.datefmt import (datetime_now, format_date_or_datetime,
-                               get_timezone, utc)
-from trac.util.text import exception_to_unicode, obfuscate_email_address, \
-                           shorten_line, text_width, wrap
->>>>>>> 27ae0c33
 from trac.util.translation import _
 from trac.web.chrome import Chrome
 
@@ -357,8 +345,7 @@
             subj = "Re: " + subj
         return subj
 
-    def _format_subj_batchmodify(self, event):
-        tickets = sort_tickets_by_priority(self.env, event.target)
+    def _format_subj_batchmodify(self, tickets):
         tickets_descr = ', '.join('#%s' % t for t in tickets)
 
         template = self.config.get('notification', 'batch_subject_template')
@@ -503,53 +490,46 @@
     def _get_text_width(self, text):
         return text_width(text, ambiwidth=self.ambiwidth)
 
-    def _get_message_id(self, event, newticket=None):
-        ticket = event.target
+    def _get_from_email(self, event):
         from_email = get_from_author(self.env, event)
         if from_email and isinstance(from_email, tuple):
             from_email = from_email[1]
         if not from_email:
             from_email = self.config.get('notification', 'smtp_from') or \
                          self.config.get('notification', 'smtp_replyto')
-        modtime = None if newticket else event.time
-        return create_message_id(self.env, '%08d' % ticket.id, from_email,
-                                 modtime, ticket['reporter'] or '')
+        return from_email
+
+    def _get_message_id(self, targetid, from_email, modtime, more=None):
+        return create_message_id(self.env, targetid, from_email, modtime, more)
 
     def decorate_message(self, event, message, charset):
         if event.realm != 'ticket':
             return
+        from_email = self._get_from_email(event)
         if event.category == 'batchmodify':
-            subject = self._format_subj_batchmodify(event)
+            tickets = sort_tickets_by_priority(self.env, event.target)
+            subject = self._format_subj_batchmodify(tickets)
+            targetid = ','.join(map(str, tickets))
+            msgid = self._get_message_id(targetid, from_email, event.time)
         else:
             subject = self._format_subj(event)
             ticket = event.target
-<<<<<<< HEAD
-=======
-            notify.ticket = ticket
-            summary = ticket['summary']
-            from trac.ticket.web_ui import TicketModule
-            for change in TicketModule(self.env) \
-                          .grouped_changelog_entries(ticket, when=event.time):
-                if 'summary' in change['fields']:
-                    values = change['fields']['summary']
-                    summary = "%s (was: %s)" % (values['new'], values['old'])
-            subject = notify.format_subj(summary, event.category == 'created')
-            msgid = self._get_message_id(event, newticket=True)
->>>>>>> 27ae0c33
+            targetid = '%08d' % ticket.id
+            more = ticket['reporter'] or ''
+            msgid = self._get_message_id(targetid, from_email, None, more)
             url = self.env.abs_href.ticket(ticket.id)
-            if event.category == 'created':
-                set_header(message, 'Message-ID', msgid, charset)
-            else:
-                set_header(message, 'Message-ID', self._get_message_id(event),
-                           charset)
+            if event.category != 'created':
                 set_header(message, 'In-Reply-To', msgid, charset)
                 set_header(message, 'References', msgid, charset)
+                msgid = self._get_message_id(targetid, from_email, event.time,
+                                             more)
                 cnum = ticket.get_comment_number(event.time)
                 if cnum is not None:
                     url += '#comment:%d' % cnum
             set_header(message, 'X-Trac-Ticket-ID', ticket.id, charset)
             set_header(message, 'X-Trac-Ticket-URL', url, charset)
         set_header(message, 'Subject', subject, charset)
+        set_header(message, 'Message-ID', msgid, charset)
 
 
 class TicketOwnerSubscriber(Component):
@@ -812,111 +792,4 @@
             self.log.error("Failure sending notification when adding "
                            "attachment %s to ticket #%s: %s",
                            attachment.filename, ticket.id,
-<<<<<<< HEAD
-                           exception_to_unicode(e))
-=======
-                           exception_to_unicode(e))
-
-
-class BatchTicketNotifyEmail(NotifyEmail):
-    """Notification of ticket batch modifications.
-
-    :since 1.1.3: deprecated and will be removed in 1.3.1
-    """
-
-    template_name = "batch_ticket_notify_email.txt"
-
-    def __init__(self, env):
-        super(BatchTicketNotifyEmail, self).__init__(env)
-
-    def notify(self, tickets, new_values, comment, action, author,
-               modtime=None):
-        """Send batch ticket change notification e-mail (untranslated)"""
-        tickets = self._sort_tickets_by_priority(tickets)
-        with translation_deactivated():
-            self._notify(tickets, new_values, comment, action, author, modtime)
-
-    def _notify(self, tickets, new_values, comment, action, author, modtime):
-        self._prepare_body(tickets, new_values, comment, action, author,
-                           modtime)
-        subject = self.data['subject']
-        super(BatchTicketNotifyEmail, self).notify(tickets, subject, author)
-
-    def format(self, tickets, new_values, comment, action, author,
-               modtime=None):
-        """Format batch ticket change notification e-mail (untranslated)"""
-        with translation_deactivated():
-            self._prepare_body(tickets, new_values, comment, action, author,
-                               modtime)
-            return self._format_body()
-
-    def _prepare_body(self, tickets, new_values, comment, action, author,
-                      modtime):
-        self.tickets = tickets
-        self.reporter = ''
-        self.owner = ''
-        self.modtime = modtime
-        changes_descr = '\n'.join('%s to %s' % (prop, val)
-                                  for prop, val in new_values.iteritems())
-        tickets_descr = ', '.join('#%s' % t for t in tickets)
-        subject = self.format_subj(tickets_descr)
-        link = self.env.abs_href.query(id=','.join(str(t) for t in tickets))
-        self.data.update({
-            'tickets_descr': tickets_descr,
-            'changes_descr': changes_descr,
-            'comment': comment,
-            'action': action,
-            'author': author,
-            'subject': subject,
-            'ticket_query_link': link,
-        })
-
-    def _sort_tickets_by_priority(self, tickets):
-        with self.env.db_query as db:
-            tickets = [int(id_) for id_ in tickets]
-            holders = ','.join(['%s'] * len(tickets))
-            rows = db("""
-                SELECT id FROM ticket AS t
-                LEFT OUTER JOIN enum p
-                    ON p.type='priority' AND p.name=t.priority
-                WHERE t.id IN (%s)
-                ORDER BY COALESCE(p.value,'')='', %s, t.id
-                """ % (holders, db.cast('p.value', 'int')),
-                tickets)
-            return [row[0] for row in rows]
-
-    def format_subj(self, tickets_descr):
-        template = self.config.get('notification', 'batch_subject_template')
-        template = NewTextTemplate(template.encode('utf8'))
-
-        prefix = self.config.get('notification', 'smtp_subject_prefix')
-        if prefix == '__default__':
-            prefix = '[%s]' % self.env.project_name
-
-        data = {
-            'prefix': prefix,
-            'tickets_descr': tickets_descr,
-            'env': self.env,
-        }
-        subj = template.generate(**data).render('text', encoding=None).strip()
-        return shorten_line(subj)
-
-    def get_recipients(self, tktids):
-        all_to_recipients = set()
-        all_cc_recipients = set()
-        for t in tktids:
-            to_recipients, cc_recipients, reporter, owner = \
-                get_ticket_notification_recipients(self.env, self.config, t,
-                                                   modtime=self.modtime)
-            all_to_recipients.update(to_recipients)
-            all_cc_recipients.update(cc_recipients)
-        return list(all_to_recipients), list(all_cc_recipients)
-
-    def get_message_id(self, modtime=None):
-        targetid = ','.join(map(str, self.tickets))
-        return create_message_id(self.env, targetid, self.from_email, modtime)
-
-    def send(self, torcpts, ccrcpts):
-        hdrs = {'Message-ID': self.get_message_id(self.modtime)}
-        super(BatchTicketNotifyEmail, self).send(torcpts, ccrcpts, hdrs)
->>>>>>> 27ae0c33
+                           exception_to_unicode(e))