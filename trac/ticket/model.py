# -*- coding: utf-8 -*-
#
# Copyright (C) 2003-2009 Edgewall Software
# Copyright (C) 2003-2006 Jonas Borgström <jonas@edgewall.com>
# Copyright (C) 2005 Christopher Lenz <cmlenz@gmx.de>
# Copyright (C) 2006 Christian Boos <cboos@neuf.fr>
# All rights reserved.
#
# This software is licensed as described in the file COPYING, which
# you should have received as part of this distribution. The terms
# are also available at http://trac.edgewall.org/wiki/TracLicense.
#
# This software consists of voluntary contributions made by many
# individuals. For the exact contribution history, see the revision
# history and logs, available at http://trac.edgewall.org/log/.
#
# Author: Jonas Borgström <jonas@edgewall.com>
#         Christopher Lenz <cmlenz@gmx.de>

import re
from datetime import datetime

from trac.attachment import Attachment
from trac.core import TracError
from trac.resource import Resource, ResourceNotFound
from trac.ticket.api import TicketSystem
from trac.util import embedded_numbers, partition
from trac.util.text import empty
from trac.util.datefmt import from_utimestamp, to_utimestamp, utc, utcmax
from trac.util.translation import _

__all__ = ['Ticket', 'Type', 'Status', 'Resolution', 'Priority', 'Severity',
           'Component', 'Milestone', 'Version', 'group_milestones']


def _fixup_cc_list(cc_value):
    """Fix up cc list separators and remove duplicates."""
    cclist = []
    for cc in re.split(r'[;,\s]+', cc_value):
        if cc and cc not in cclist:
            cclist.append(cc)
    return ', '.join(cclist)


class Ticket(object):

    # Fields that must not be modified directly by the user
    protected_fields = ('resolution', 'status', 'time', 'changetime')

    @staticmethod
    def id_is_valid(num):
        return 0 < int(num) <= 1L << 31

    # 0.11 compatibility
    time_created = property(lambda self: self.values.get('time'))
    time_changed = property(lambda self: self.values.get('changetime'))

    def __init__(self, env, tkt_id=None, db=None, version=None):
        self.env = env
        if tkt_id is not None:
            tkt_id = int(tkt_id)
        self.resource = Resource('ticket', tkt_id, version)
        self.fields = TicketSystem(self.env).get_ticket_fields()
        self.std_fields, self.custom_fields, self.time_fields = [], [], []
        for f in self.fields: 
            if f.get('custom'): 
                self.custom_fields.append(f['name']) 
            else: 
                self.std_fields.append(f['name']) 
            if f['type'] == 'time': 
                self.time_fields.append(f['name'])
        self.values = {}
        if tkt_id is not None:
            self._fetch_ticket(tkt_id, db)
        else:
            self._init_defaults(db)
            self.id = None
        self._old = {}

    def _get_db(self, db):
        return db or self.env.get_read_db()

    exists = property(fget=lambda self: self.id is not None)

    def _init_defaults(self, db=None):
        for field in self.fields:
            default = None
            if field['name'] in self.protected_fields:
                # Ignore for new - only change through workflow
                pass
            elif not field.get('custom'):
                default = self.env.config.get('ticket',
                                              'default_' + field['name'])
            else:
                default = field.get('value')
                options = field.get('options')
                if default and options and default not in options:
                    try:
                        default = options[int(default)]
                    except (ValueError, IndexError):
                        self.env.log.warning('Invalid default value "%s" '
                                             'for custom field "%s"'
                                             % (default, field['name']))
            if default:
                self.values.setdefault(field['name'], default)

    def _fetch_ticket(self, tkt_id, db=None):
        row = None
        if self.id_is_valid(tkt_id):
            db = self._get_db(db)

            # Fetch the standard ticket fields
            cursor = db.cursor()
            cursor.execute("SELECT %s FROM ticket WHERE id=%%s"
                           % ','.join(self.std_fields), (tkt_id,))
            row = cursor.fetchone()
        if not row:
            raise ResourceNotFound(_('Ticket %(id)s does not exist.', 
                                     id=tkt_id), _('Invalid ticket number'))

        self.id = tkt_id
        for i, field in enumerate(self.std_fields):
            value = row[i]
            if field in self.time_fields:
                self.values[field] = from_utimestamp(value)
            elif value is None:
                self.values[field] = empty
            else:
                self.values[field] = value

        # Fetch custom fields if available
        cursor.execute("SELECT name,value FROM ticket_custom WHERE ticket=%s",
                       (tkt_id,))
        for name, value in cursor:
            if name in self.custom_fields:
                if value is None:
                    self.values[name] = empty
                else:
                    self.values[name] = value

    def __getitem__(self, name):
        return self.values.get(name)

    def __setitem__(self, name, value):
        """Log ticket modifications so the table ticket_change can be updated
        """
        if name in self.values and self.values[name] == value:
            return
        if name not in self._old: # Changed field
            self._old[name] = self.values.get(name)
        elif self._old[name] == value: # Change of field reverted
            del self._old[name]
        if value:
            if isinstance(value, list):
                raise TracError(_("Multi-values fields not supported yet"))
            field = [field for field in self.fields if field['name'] == name]
            if field and field[0].get('type') != 'textarea':
                value = value.strip()
        self.values[name] = value

    def get_value_or_default(self, name):
        """Return the value of a field or the default value if it is undefined
        """
        try:
            value = self.values[name]
            if value is not empty:
                return value
            field = [field for field in self.fields if field['name'] == name]
            if field:
                return field[0].get('value', '')
        except KeyError:
            pass

    def populate(self, values):
        """Populate the ticket with 'suitable' values from a dictionary"""
        field_names = [f['name'] for f in self.fields]
        for name in [name for name in values.keys() if name in field_names]:
            self[name] = values.get(name, '')

        # We have to do an extra trick to catch unchecked checkboxes
        for name in [name for name in values.keys() if name[9:] in field_names
                     and name.startswith('checkbox_')]:
            if name[9:] not in values:
                self[name[9:]] = '0'

    def insert(self, when=None, db=None):
        """Add ticket to database.

        The `db` argument is deprecated in favor of `with_transaction()`.
        """
        assert not self.exists, 'Cannot insert an existing ticket'

        if 'cc' in self.values:
            self['cc'] = _fixup_cc_list(self.values['cc'])

        # Add a timestamp
        if when is None:
            when = datetime.now(utc)
        self.values['time'] = self.values['changetime'] = when

        # The owner field defaults to the component owner
        if self.values.get('component') and not self.values.get('owner'):
            try:
                component = Component(self.env, self['component'], db=db)
                if component.owner:
                    self['owner'] = component.owner
            except ResourceNotFound:
                # No such component exists
                pass

        # Perform type conversions
        values = dict(self.values)
        for field in self.time_fields:
            if field in values:
                values[field] = to_utimestamp(values[field])

        # Insert ticket record
        std_fields = []
        custom_fields = []
        for f in self.fields:
            fname = f['name']
            if fname in self.values:
                if f.get('custom'):
                    custom_fields.append(fname)
                else:
                    std_fields.append(fname)
        tkt_id = [None]
        @self.env.with_transaction(db)
        def do_insert(db):
            cursor = db.cursor()
            cursor.execute("INSERT INTO ticket (%s) VALUES (%s)"
                           % (','.join(std_fields),
                              ','.join(['%s'] * len(std_fields))),
                           [values[name] for name in std_fields])
            tkt_id[0] = db.get_last_id(cursor, 'ticket')

            # Insert custom fields
            if custom_fields:
                cursor.executemany("""
                INSERT INTO ticket_custom (ticket,name,value) VALUES (%s,%s,%s)
                """, [(tkt_id[0], name, self[name]) for name in custom_fields])

        self.id = tkt_id[0]
        self.resource = self.resource(id=tkt_id[0])
        self._old = {}

        for listener in TicketSystem(self.env).change_listeners:
            listener.ticket_created(self)

        return self.id

    def save_changes(self, author=None, comment=None, when=None, db=None, cnum=''):
        """
        Store ticket changes in the database. The ticket must already exist in
        the database.  Returns False if there were no changes to save, True
        otherwise.

        The `db` argument is deprecated in favor of `with_transaction()`.
        """
        assert self.exists, 'Cannot update a new ticket'

        if 'cc' in self.values:
            self['cc'] = _fixup_cc_list(self.values['cc'])

        if not self._old and not comment:
            return False # Not modified

        if when is None:
            when = datetime.now(utc)
        when_ts = to_utimestamp(when)

        if 'component' in self.values:
            # If the component is changed on a 'new' ticket
            # then owner field is updated accordingly. (#623).
            if self.values.get('status') == 'new' \
                    and 'component' in self._old \
                    and 'owner' not in self._old:
                try:
                    old_comp = Component(self.env, self._old['component'])
                    old_owner = old_comp.owner or ''
                    current_owner = self.values.get('owner') or ''
                    if old_owner == current_owner:
                        new_comp = Component(self.env, self['component'])
                        if new_comp.owner:
                            self['owner'] = new_comp.owner
                except TracError:
                    # If the old component has been removed from the database
                    # we just leave the owner as is.
                    pass

        @self.env.with_transaction(db)
        def do_save(db):
            cursor = db.cursor()

            # find cnum if it isn't provided
            comment_num = cnum
            if not comment_num:
                num = 0
                cursor.execute("""
                    SELECT DISTINCT tc1.time,COALESCE(tc2.oldvalue,'')
                    FROM ticket_change AS tc1
                      LEFT OUTER JOIN
                        (SELECT time,oldvalue FROM ticket_change
                         WHERE field='comment') AS tc2
                      ON (tc1.time = tc2.time)
                    WHERE ticket=%s ORDER BY tc1.time DESC
                    """, (self.id,))
                for ts, old in cursor:
                    # Use oldvalue if available, else count edits
                    try:
                        num += int(old.rsplit('.', 1)[-1])
                        break
                    except ValueError:
                        num += 1
                comment_num = str(num + 1)

            # store fields
            for name in self._old.keys():
                if name in self.custom_fields:
                    cursor.execute("""
                        SELECT * FROM ticket_custom 
                        WHERE ticket=%s and name=%s
                        """, (self.id, name))
                    if cursor.fetchone():
                        cursor.execute("""
                            UPDATE ticket_custom SET value=%s
                            WHERE ticket=%s AND name=%s
                            """, (self[name], self.id, name))
                    else:
                        cursor.execute("""
                            INSERT INTO ticket_custom (ticket,name,value)
                            VALUES(%s,%s,%s)
                            """, (self.id, name, self[name]))
                else:
                    cursor.execute("UPDATE ticket SET %s=%%s WHERE id=%%s" 
                                   % name, (self[name], self.id))
                cursor.execute("""
                    INSERT INTO ticket_change
                        (ticket,time,author,field,oldvalue,newvalue)
                    VALUES (%s, %s, %s, %s, %s, %s)
                    """, (self.id, when_ts, author, name, self._old[name],
                          self[name]))

            # always save comment, even if empty 
            # (numbering support for timeline)
            cursor.execute("""
                INSERT INTO ticket_change
                    (ticket,time,author,field,oldvalue,newvalue)
                VALUES (%s,%s,%s,'comment',%s,%s)
                """, (self.id, when_ts, author, comment_num, comment))

            cursor.execute("UPDATE ticket SET changetime=%s WHERE id=%s",
                           (when_ts, self.id))

        old_values = self._old
        self._old = {}
        self.values['changetime'] = when

        for listener in TicketSystem(self.env).change_listeners:
            listener.ticket_changed(self, comment, author, old_values)
        return True

    def get_changelog(self, when=None, db=None):
        """Return the changelog as a list of tuples of the form
        (time, author, field, oldvalue, newvalue, permanent).

        While the other tuple elements are quite self-explanatory,
        the `permanent` flag is used to distinguish collateral changes
        that are not yet immutable (like attachments, currently).
        """
        db = self._get_db(db)
        cursor = db.cursor()
        sid = str(self.id)
        when_ts = to_utimestamp(when)
        if when_ts:
            cursor.execute("""
                SELECT time,author,field,oldvalue,newvalue, 1 AS permanent
                FROM ticket_change WHERE ticket=%s AND time=%s 
                  UNION 
                SELECT time,author,'attachment',null,filename, 0 AS permanent
                FROM attachment WHERE type='ticket' AND id=%s AND time=%s 
                  UNION 
                SELECT time,author,'comment',null,description, 0 AS permanent
                FROM attachment WHERE type='ticket' AND id=%s AND time=%s
                ORDER BY time,permanent,author
                """, (self.id, when_ts, sid, when_ts, sid, when_ts))
        else:
            cursor.execute("""
                SELECT time,author,field,oldvalue,newvalue, 1 AS permanent
                FROM ticket_change WHERE ticket=%s 
                  UNION 
                SELECT time,author,'attachment',null,filename, 0 AS permanent
                FROM attachment WHERE type='ticket' AND id=%s 
                  UNION 
                SELECT time,author,'comment',null,description, 0 AS permanent
                FROM attachment WHERE type='ticket' AND id=%s 
                ORDER BY time,permanent,author
                """, (self.id, sid, sid))
        log = []
        for t, author, field, oldvalue, newvalue, permanent in cursor:
            log.append((from_utimestamp(t), author, field,
                        oldvalue or '', newvalue or '', permanent))
        return log

    def delete(self, db=None):
        """Delete the ticket.

        The `db` argument is deprecated in favor of `with_transaction()`.
        """
        @self.env.with_transaction(db)
        def do_delete(db):
            Attachment.delete_all(self.env, 'ticket', self.id, db)
            cursor = db.cursor()
            cursor.execute("DELETE FROM ticket WHERE id=%s", (self.id,))
            cursor.execute("DELETE FROM ticket_change WHERE ticket=%s",
                           (self.id,))
            cursor.execute("DELETE FROM ticket_custom WHERE ticket=%s",
                           (self.id,))

        for listener in TicketSystem(self.env).change_listeners:
            listener.ticket_deleted(self)

    def get_change(self, cnum, db=None):
        """Return a ticket change by its number."""
        db = self._get_db(db)
        cursor = db.cursor()
        row = self._find_change(cnum, db)
        if row:
            ts, author, comment = row
            cursor.execute("""
                SELECT field,author,oldvalue,newvalue 
                FROM ticket_change WHERE ticket=%s AND time=%s
                """, (self.id, ts))
            fields = {}
            change = {'date': from_utimestamp(ts),
                      'author': author, 'fields': fields}
            for field, author, old, new in cursor:
                fields[field] = {'author': author, 'old': old, 'new': new}
            return change

    def delete_change(self, cnum):
        """Delete a ticket change."""
        @self.env.with_transaction()
        def do_delete(db):
            cursor = db.cursor()
            row = self._find_change(cnum, db)
            if not row:
                return
            ts = row[0]
<<<<<<< HEAD
            
=======

            custom_fields = set(f['name'] for f in self.fields
                                if f.get('custom'))

>>>>>>> ee8ac66c
            # Find modified fields and their previous value
            cursor.execute("""
                SELECT field, oldvalue, newvalue FROM ticket_change
                WHERE ticket=%s AND time=%s
                """, (self.id, ts))
            fields = [(field, old, new) for field, old, new in cursor
                      if field != 'comment' and not field.startswith('_')]
            for field, oldvalue, newvalue in fields:
                # Find the next change
                cursor.execute("""
                    SELECT time FROM ticket_change
                    WHERE ticket=%s AND time>%s AND field=%s
                    LIMIT 1
                    """, (self.id, ts, field))
                for next_ts, in cursor:
                    # Modify the old value of the next change if it is equal
                    # to the new value of the deleted change
                    cursor.execute("""
                        UPDATE ticket_change SET oldvalue=%s
                        WHERE ticket=%s AND time=%s AND field=%s
                              AND oldvalue=%s
                        """, (oldvalue, self.id, next_ts, field, newvalue))
                    break
                else:
                    # No next change, edit ticket field
                    if field in self.custom_fields:
                        cursor.execute("""
                            UPDATE ticket_custom SET value=%s
                            WHERE ticket=%s AND name=%s
                            """, (oldvalue, self.id, field))
                    else:
                        cursor.execute("""
                            UPDATE ticket SET %s=%%s WHERE id=%%s
                            """ % field, (oldvalue, self.id))

            # Delete the change
            cursor.execute("""
                DELETE FROM ticket_change WHERE ticket=%s AND time=%s
                """, (self.id, ts))

            # Fix the last modification time
            cursor.execute("""
                UPDATE ticket SET changetime=(
                    SELECT time FROM ticket_change WHERE ticket=%s
                    ORDER BY time DESC LIMIT 1)
                WHERE id=%s
                """, (self.id, self.id))

        self._fetch_ticket(self.id)

    def modify_comment(self, cdate, author, comment, when=None):
        """Modify a ticket comment specified by its date, while keeping a
        history of edits.
        """
        ts = to_utimestamp(cdate)
        if when is None:
            when = datetime.now(utc)
        when_ts = to_utimestamp(when)

        @self.env.with_transaction()
        def do_modify(db):
            cursor = db.cursor()
            # Find the current value of the comment
            cursor.execute("""
                SELECT newvalue FROM ticket_change 
                WHERE ticket=%s AND time=%s AND field='comment'
                """, (self.id, ts))
            old_comment = False
            for old_comment, in cursor:
                break
            if comment == (old_comment or ''):
                return

            # Comment history is stored in fields named "_comment%d"
            # Find the next edit number
            cursor.execute("""
                SELECT field FROM ticket_change 
                WHERE ticket=%%s AND time=%%s AND field %s
                """ % db.like(), (self.id, ts,
                                  db.like_escape('_comment') + '%'))
            fields = list(cursor)
            rev = fields and max(int(field[8:]) for field, in fields) + 1 or 0
            cursor.execute("""
                INSERT INTO ticket_change
                    (ticket,time,author,field,oldvalue,newvalue) 
                VALUES (%s,%s,%s,%s,%s,%s)
                """, (self.id, ts, author, '_comment%d' % rev,
                      old_comment or '', str(when_ts)))
            if old_comment is False:
                # There was no comment field, add one, find the original author
                # in one of the other changed fields
                cursor.execute("""
                    SELECT author FROM ticket_change 
                    WHERE ticket=%%s AND time=%%s AND NOT field %s
                    LIMIT 1
                    """ % db.like(), (self.id, ts, db.like_escape('_') + '%'))
                old_author = None
                for old_author, in cursor:
                    break
                cursor.execute("""
                    INSERT INTO ticket_change 
                        (ticket,time,author,field,oldvalue,newvalue) 
                    VALUES (%s,%s,%s,'comment','',%s)
                    """, (self.id, ts, old_author, comment))
            else:
                cursor.execute("""
                    UPDATE ticket_change SET newvalue=%s 
                    WHERE ticket=%s AND time=%s AND 
                    field='comment'
                    """, (comment, self.id, ts))

    def get_comment_history(self, cnum, db=None):
        db = self._get_db(db)
        history = []
        cursor = db.cursor()
        row = self._find_change(cnum, db)
        if row:
            ts0, author0, last_comment = row
            # Get all fields of the form "_comment%d"
            cursor.execute("""
                SELECT field,author,oldvalue,newvalue 
                FROM ticket_change 
                WHERE ticket=%%s AND time=%%s AND field %s
                """ % db.like(), (self.id, ts0,
                                  db.like_escape('_comment') + '%'))
            rows = sorted((int(field[8:]), author, old, new)
                          for field, author, old, new in cursor)
            for rev, author, comment, ts in rows:
                history.append((rev, from_utimestamp(long(ts0)), author0,
                                comment))
                ts0, author0 = ts, author
            history.sort()
            rev = history and (history[-1][0] + 1) or 0
            history.append((rev, from_utimestamp(long(ts0)), author0,
                            last_comment))
        return history

    def _find_change(self, cnum, db):
        """Find a comment by its number."""
        scnum = str(cnum)
        cursor = db.cursor()
        cursor.execute("""
            SELECT time,author,newvalue FROM ticket_change 
            WHERE ticket=%%s AND field='comment' 
                AND (oldvalue=%%s OR oldvalue %s)
            """ % db.like(), (self.id, scnum,
                              '%' + db.like_escape('.' + scnum)))
        for row in cursor:
            return row

        # Fallback when comment number is not available in oldvalue
        num = 0
        cursor.execute("""
            SELECT DISTINCT tc1.time,COALESCE(tc2.oldvalue,''), 
               tc2.author,COALESCE(tc2.newvalue,'') 
               FROM ticket_change AS tc1 
                   LEFT OUTER JOIN 
                          (SELECT time,author,oldvalue,newvalue 
                           FROM ticket_change 
                           WHERE field='comment') AS tc2 
                        ON (tc1.time = tc2.time) 
               WHERE ticket=%s 
               ORDER BY tc1.time
               """, (self.id,))
        for ts, old, author, comment in cursor:
            # Use oldvalue if available, else count edits
            try:
                num = int(old.rsplit('.', 1)[-1])
            except ValueError:
                num += 1
            if num == cnum:
                break
        else:
            return

        # Find author if NULL
        if author is None:
            cursor.execute("""
                SELECT author FROM ticket_change 
                WHERE ticket=%%s AND time=%%s AND NOT field %s 
                LIMIT 1
                """ % db.like(), (self.id, ts, db.like_escape('_') + '%'))
            for author, in cursor:
                break
        return (ts, author, comment)

def simplify_whitespace(name):
    """Strip spaces and remove duplicate spaces within names"""
    if name:
        return ' '.join(name.split())
    return name
        

class AbstractEnum(object):
    type = None
    ticket_col = None

    def __init__(self, env, name=None, db=None):
        if not self.ticket_col:
            self.ticket_col = self.type
        self.env = env
        if name:
            if not db:
                db = self.env.get_read_db()
            cursor = db.cursor()
            cursor.execute("SELECT value FROM enum WHERE type=%s AND name=%s",
                           (self.type, name))
            row = cursor.fetchone()
            if not row:
                raise ResourceNotFound(_('%(type)s %(name)s does not exist.',
                                         type=self.type, name=name))
            self.value = self._old_value = row[0]
            self.name = self._old_name = name
        else:
            self.value = self._old_value = None
            self.name = self._old_name = None

    exists = property(fget=lambda self: self._old_value is not None)

    def delete(self, db=None):
        """Delete the enum value.

        The `db` argument is deprecated in favor of `with_transaction()`.
        """
        assert self.exists, 'Cannot delete non-existent %s' % self.type

        @self.env.with_transaction(db)
        def do_delete(db):
            cursor = db.cursor()
            self.env.log.info('Deleting %s %s' % (self.type, self.name))
            cursor.execute("DELETE FROM enum WHERE type=%s AND value=%s",
                           (self.type, self._old_value))
            # Re-order any enums that have higher value than deleted
            # (close gap)
            for enum in list(self.select(self.env, db)):
                try:
                    if int(enum.value) > int(self._old_value):
                        enum.value = unicode(int(enum.value) - 1)
                        enum.update()
                except ValueError:
                    pass # Ignore cast error for this non-essential operation
            TicketSystem(self.env).reset_ticket_fields()
        self.value = self._old_value = None
        self.name = self._old_name = None

    def insert(self, db=None):
        """Add a new enum value.

        The `db` argument is deprecated in favor of `with_transaction()`.
        """
        assert not self.exists, 'Cannot insert existing %s' % self.type
        self.name = simplify_whitespace(self.name)
        if not self.name:
            raise TracError(_('Invalid %(type)s name.', type=self.type))

        @self.env.with_transaction(db)
        def do_insert(db):
            cursor = db.cursor()
            self.env.log.debug("Creating new %s '%s'" % (self.type, self.name))
            if not self.value:
                cursor.execute("""
                    SELECT COALESCE(MAX(%s),0) FROM enum WHERE type=%%s
                """ % db.cast('value', 'int'), (self.type,))
                self.value = int(float(cursor.fetchone()[0])) + 1
            cursor.execute("INSERT INTO enum (type,name,value) "
                           "VALUES (%s,%s,%s)",
                           (self.type, self.name, self.value))
            TicketSystem(self.env).reset_ticket_fields()

        self._old_name = self.name
        self._old_value = self.value

    def update(self, db=None):
        """Update the enum value.

        The `db` argument is deprecated in favor of `with_transaction()`.
        """
        assert self.exists, 'Cannot update non-existent %s' % self.type
        self.name = simplify_whitespace(self.name)
        if not self.name:
            raise TracError(_('Invalid %(type)s name.', type=self.type))

        @self.env.with_transaction(db)
        def do_update(db):
            cursor = db.cursor()
            self.env.log.info('Updating %s "%s"' % (self.type, self.name))
            cursor.execute("""
                UPDATE enum SET name=%s,value=%s 
                WHERE type=%s AND name=%s
                """, (self.name, self.value, self.type, self._old_name))
            if self.name != self._old_name:
                # Update tickets
                cursor.execute("UPDATE ticket SET %s=%%s WHERE %s=%%s" %
                               (self.ticket_col, self.ticket_col),
                               (self.name, self._old_name))
            TicketSystem(self.env).reset_ticket_fields()

        self._old_name = self.name
        self._old_value = self.value

    @classmethod
    def select(cls, env, db=None):
        if not db:
            db = env.get_read_db()
        cursor = db.cursor()
        cursor.execute("""
            SELECT name,value FROM enum WHERE type=%s 
            ORDER BY
            """ + db.cast('value', 'int'), (cls.type,))
        for name, value in cursor:
            obj = cls(env)
            obj.name = obj._old_name = name
            obj.value = obj._old_value = value
            yield obj


class Type(AbstractEnum):
    type = 'ticket_type'
    ticket_col = 'type'


class Status(object):
    def __init__(self, env):
        self.env = env

    @classmethod
    def select(cls, env, db=None):
        for state in TicketSystem(env).get_all_status():
            status = cls(env)
            status.name = state
            yield status


class Resolution(AbstractEnum):
    type = 'resolution'


class Priority(AbstractEnum):
    type = 'priority'


class Severity(AbstractEnum):
    type = 'severity'


class Component(object):
    def __init__(self, env, name=None, db=None):
        self.env = env
        if name:
            if not db:
                db = self.env.get_read_db()
            cursor = db.cursor()
            cursor.execute("""
                SELECT owner,description FROM component WHERE name=%s
                """, (name,))
            row = cursor.fetchone()
            if not row:
                raise ResourceNotFound(_('Component %(name)s does not exist.',
                                         name=name))
            self.name = self._old_name = name
            self.owner = row[0] or None
            self.description = row[1] or ''
        else:
            self.name = self._old_name = None
            self.owner = None
            self.description = None

    exists = property(fget=lambda self: self._old_name is not None)

    def delete(self, db=None):
        """Delete the component.

        The `db` argument is deprecated in favor of `with_transaction()`.
        """
        assert self.exists, 'Cannot delete non-existent component'

        @self.env.with_transaction(db)
        def do_delete(db):
            cursor = db.cursor()
            self.env.log.info('Deleting component %s' % self.name)
            cursor.execute("DELETE FROM component WHERE name=%s", (self.name,))
            self.name = self._old_name = None
            TicketSystem(self.env).reset_ticket_fields()

    def insert(self, db=None):
        """Insert a new component.

        The `db` argument is deprecated in favor of `with_transaction()`.
        """
        assert not self.exists, 'Cannot insert existing component'
        self.name = simplify_whitespace(self.name)
        if not self.name:
            raise TracError(_('Invalid component name.'))

        @self.env.with_transaction(db)
        def do_insert(db):
            cursor = db.cursor()
            self.env.log.debug("Creating new component '%s'" % self.name)
            cursor.execute("""
                INSERT INTO component (name,owner,description)
                VALUES (%s,%s,%s)
                """, (self.name, self.owner, self.description))
            self._old_name = self.name
            TicketSystem(self.env).reset_ticket_fields()

    def update(self, db=None):
        """Update the component.

        The `db` argument is deprecated in favor of `with_transaction()`.
        """
        assert self.exists, 'Cannot update non-existent component'
        self.name = simplify_whitespace(self.name)
        if not self.name:
            raise TracError(_('Invalid component name.'))

        @self.env.with_transaction(db)
        def do_update(db):
            cursor = db.cursor()
            self.env.log.info('Updating component "%s"' % self.name)
            cursor.execute("""
                UPDATE component SET name=%s,owner=%s, description=%s
                WHERE name=%s
                """, (self.name, self.owner, self.description, self._old_name))
            if self.name != self._old_name:
                # Update tickets
                cursor.execute("""
                    UPDATE ticket SET component=%s WHERE component=%s
                    """, (self.name, self._old_name))
                self._old_name = self.name
            TicketSystem(self.env).reset_ticket_fields()

    @classmethod
    def select(cls, env, db=None):
        if not db:
            db = env.get_read_db()
        cursor = db.cursor()
        cursor.execute("""
            SELECT name,owner,description FROM component ORDER BY name
            """)
        for name, owner, description in cursor:
            component = cls(env)
            component.name = component._old_name = name
            component.owner = owner or None
            component.description = description or ''
            yield component


class Milestone(object):
    def __init__(self, env, name=None, db=None):
        self.env = env
        if name:
            self._fetch(name, db)
        else:
            self.name = None
            self.due = self.completed = None
            self.description = ''
            self._to_old()

    def _get_resource(self):
        return Resource('milestone', self.name) ### .version !!!
    resource = property(_get_resource)

    def _fetch(self, name, db=None):
        if not db:
            db = self.env.get_read_db()
        cursor = db.cursor()
        cursor.execute("""
            SELECT name,due,completed,description 
            FROM milestone WHERE name=%s
            """, (name,))
        row = cursor.fetchone()
        if not row:
            raise ResourceNotFound(_('Milestone %(name)s does not exist.',
                                   name=name), _('Invalid milestone name'))
        self._from_database(row)

    exists = property(fget=lambda self: self._old['name'] is not None)
    is_completed = property(fget=lambda self: self.completed is not None)
    is_late = property(fget=lambda self: self.due and
                                         self.due < datetime.now(utc))

    def _from_database(self, row):
        name, due, completed, description = row
        self.name = name
        self.due = due and from_utimestamp(due) or None
        self.completed = completed and from_utimestamp(completed) or None
        self.description = description or ''
        self._to_old()

    def _to_old(self):
        self._old = {'name': self.name, 'due': self.due,
                     'completed': self.completed,
                     'description': self.description}

    def delete(self, retarget_to=None, author=None, db=None):
        """Delete the milestone.

        The `db` argument is deprecated in favor of `with_transaction()`.
        """
        @self.env.with_transaction(db)
        def do_delete(db):
            cursor = db.cursor()
            self.env.log.info('Deleting milestone %s' % self.name)
            cursor.execute("DELETE FROM milestone WHERE name=%s", (self.name,))

            # Retarget/reset tickets associated with this milestone
            now = datetime.now(utc)
            cursor.execute("SELECT id FROM ticket WHERE milestone=%s",
                           (self.name,))
            tkt_ids = [int(row[0]) for row in cursor]
            for tkt_id in tkt_ids:
                ticket = Ticket(self.env, tkt_id, db)
                ticket['milestone'] = retarget_to
                ticket.save_changes(author, 'Milestone %s deleted' % self.name,
                                    now)
            self._old['name'] = None
            TicketSystem(self.env).reset_ticket_fields()

        for listener in TicketSystem(self.env).milestone_change_listeners:
            listener.milestone_deleted(self)

    def insert(self, db=None):
        """Insert a new milestone.

        The `db` argument is deprecated in favor of `with_transaction()`.
        """
        self.name = simplify_whitespace(self.name)
        if not self.name:
            raise TracError(_('Invalid milestone name.'))

        @self.env.with_transaction(db)
        def do_insert(db):
            cursor = db.cursor()
            self.env.log.debug("Creating new milestone '%s'" % self.name)
            cursor.execute("""
                INSERT INTO milestone (name,due,completed,description) 
                VALUES (%s,%s,%s,%s)
                """, (self.name, to_utimestamp(self.due),
                      to_utimestamp(self.completed), self.description))
            self._to_old()
            TicketSystem(self.env).reset_ticket_fields()

        for listener in TicketSystem(self.env).milestone_change_listeners:
            listener.milestone_created(self)

    def update(self, db=None):
        """Update the milestone.

        The `db` argument is deprecated in favor of `with_transaction()`.
        """
        self.name = simplify_whitespace(self.name)
        if not self.name:
            raise TracError(_('Invalid milestone name.'))

        @self.env.with_transaction(db)
        def do_update(db):
            cursor = db.cursor()
            old_name = self._old['name']
            self.env.log.info('Updating milestone "%s"' % self.name)
            cursor.execute("""
                UPDATE milestone
                SET name=%s,due=%s,completed=%s,description=%s WHERE name=%s
                """, (self.name, to_utimestamp(self.due),
                      to_utimestamp(self.completed),
                      self.description, old_name))

            if self.name != old_name:
                # Update milestone field in tickets
                self.env.log.info('Updating milestone field of all tickets '
                                  'associated with milestone "%s"' % self.name)
                cursor.execute("""
                    UPDATE ticket SET milestone=%s WHERE milestone=%s
                    """, (self.name, old_name))
                TicketSystem(self.env).reset_ticket_fields()

                # Reparent attachments
                Attachment.reparent_all(self.env, 'milestone', old_name,
                                        'milestone', self.name)

        old_values = dict((k, v) for k, v in self._old.iteritems()
                          if getattr(self, k) != v)
        self._to_old()
        for listener in TicketSystem(self.env).milestone_change_listeners:
            listener.milestone_changed(self, old_values)

    @classmethod
    def select(cls, env, include_completed=True, db=None):
        if not db:
            db = env.get_read_db()
        sql = "SELECT name,due,completed,description FROM milestone "
        if not include_completed:
            sql += "WHERE COALESCE(completed,0)=0 "
        cursor = db.cursor()
        cursor.execute(sql)
        milestones = []
        for row in cursor:
            milestone = Milestone(env)
            milestone._from_database(row)
            milestones.append(milestone)
        def milestone_order(m):
            return (m.completed or utcmax,
                    m.due or utcmax,
                    embedded_numbers(m.name))
        return sorted(milestones, key=milestone_order)


def group_milestones(milestones, include_completed):
    """Group milestones into "open with due date", "open with no due date",
    and possibly "completed". Return a list of (label, milestones) tuples."""
    def category(m):
        return m.is_completed and 1 or m.due and 2 or 3
    open_due_milestones, open_not_due_milestones, \
        closed_milestones = partition([(m, category(m))
            for m in milestones], (2, 3, 1))
    groups = [
        (_('Open (by due date)'), open_due_milestones),
        (_('Open (no due date)'), open_not_due_milestones),
    ]
    if include_completed:
        groups.append((_('Closed'), closed_milestones))
    return groups


class Version(object):
    def __init__(self, env, name=None, db=None):
        self.env = env
        if name:
            if not db:
                db = self.env.get_read_db()
            cursor = db.cursor()
            cursor.execute("""
                SELECT time,description FROM version WHERE name=%s
                """, (name,))
            row = cursor.fetchone()
            if not row:
                raise ResourceNotFound(_('Version %(name)s does not exist.',
                                         name=name))
            self.name = self._old_name = name
            self.time = row[0] and from_utimestamp(row[0]) or None
            self.description = row[1] or ''
        else:
            self.name = self._old_name = None
            self.time = None
            self.description = None

    exists = property(fget=lambda self: self._old_name is not None)

    def delete(self, db=None):
        """Delete the version.

        The `db` argument is deprecated in favor of `with_transaction()`.
        """
        assert self.exists, 'Cannot delete non-existent version'

        @self.env.with_transaction(db)
        def do_delete(db):
            cursor = db.cursor()
            self.env.log.info('Deleting version %s' % self.name)
            cursor.execute("DELETE FROM version WHERE name=%s", (self.name,))
            self.name = self._old_name = None
            TicketSystem(self.env).reset_ticket_fields()

    def insert(self, db=None):
        """Insert a new version.

        The `db` argument is deprecated in favor of `with_transaction()`.
        """
        assert not self.exists, 'Cannot insert existing version'
        self.name = simplify_whitespace(self.name)
        if not self.name:
            raise TracError(_('Invalid version name.'))

        @self.env.with_transaction(db)
        def do_insert(db):
            cursor = db.cursor()
            self.env.log.debug("Creating new version '%s'" % self.name)
            cursor.execute("""
                INSERT INTO version (name,time,description) VALUES (%s,%s,%s)
                """, (self.name, to_utimestamp(self.time), self.description))
            self._old_name = self.name
            TicketSystem(self.env).reset_ticket_fields()

    def update(self, db=None):
        """Update the version.

        The `db` argument is deprecated in favor of `with_transaction()`.
        """
        assert self.exists, 'Cannot update non-existent version'
        self.name = simplify_whitespace(self.name)
        if not self.name:
            raise TracError(_('Invalid version name.'))

        @self.env.with_transaction(db)
        def do_update(db):
            cursor = db.cursor()
            self.env.log.info('Updating version "%s"' % self.name)
            cursor.execute("""
                UPDATE version SET name=%s,time=%s,description=%s WHERE name=%s
                """, (self.name, to_utimestamp(self.time),
                      self.description, self._old_name))
            if self.name != self._old_name:
                # Update tickets
                cursor.execute("UPDATE ticket SET version=%s WHERE version=%s",
                               (self.name, self._old_name))
                self._old_name = self.name
            TicketSystem(self.env).reset_ticket_fields()

    @classmethod
    def select(cls, env, db=None):
        if not db:
            db = env.get_read_db()
        cursor = db.cursor()
        cursor.execute("SELECT name,time,description FROM version")
        versions = []
        for name, time, description in cursor:
            version = cls(env)
            version.name = version._old_name = name
            version.time = time and from_utimestamp(time) or None
            version.description = description or ''
            versions.append(version)
        def version_order(v):
            return (v.time or utcmax, embedded_numbers(v.name))
        return sorted(versions, key=version_order, reverse=True)<|MERGE_RESOLUTION|>--- conflicted
+++ resolved
@@ -447,14 +447,7 @@
             if not row:
                 return
             ts = row[0]
-<<<<<<< HEAD
-            
-=======
-
-            custom_fields = set(f['name'] for f in self.fields
-                                if f.get('custom'))
-
->>>>>>> ee8ac66c
+
             # Find modified fields and their previous value
             cursor.execute("""
                 SELECT field, oldvalue, newvalue FROM ticket_change
