#!/usr/bin/env python
# -*- coding: utf-8 -*-
#
# Copyright (C) 2003-2020 Edgewall Software
# All rights reserved.
#
# This software is licensed as described in the file COPYING, which
# you should have received as part of this distribution. The terms
# are also available at https://trac.edgewall.org/wiki/TracLicense.
#
# This software consists of voluntary contributions made by many
# individuals. For the exact contribution history, see the revision
# history and logs, available at https://trac.edgewall.org/log/.

import sys

from setuptools import setup, find_packages

min_python = (2, 6)
if sys.version_info < min_python:
    print("Trac requires Python %d.%d or later" % min_python)
    sys.exit(1)
if sys.version_info >= (3,):
    print("Trac doesn't support Python 3 (yet)")
    sys.exit(1)

extra = {}

try:
    import babel
    from trac.dist import get_l10n_trac_cmdclass
    extra['cmdclass'] = get_l10n_trac_cmdclass()
except ImportError:
    pass

try:
    import genshi
except ImportError:
    print("Genshi is needed by Trac setup, pre-installing")
    # give some context to the warnings we might get when installing Genshi


def readme():
    # Don't use context manager (comment:21:ticket:12578)
    f = open('README.rst')
    content = f.read()
    f.close()
    return content


setup(
    name = 'Trac',
    version = '1.2.6',
    description = 'Integrated SCM, wiki, issue tracker and project environment',
    long_description = readme(),
    author = 'Edgewall Software',
    author_email = 'trac-dev@googlegroups.com',
    license = 'BSD',
    url = 'https://trac.edgewall.org/',
    download_url = 'https://trac.edgewall.org/wiki/TracDownload',
    classifiers = [
        'Environment :: Web Environment',
        'Framework :: Trac',
        'Intended Audience :: Developers',
        'License :: OSI Approved :: BSD License',
        'Operating System :: OS Independent',
        'Programming Language :: Python',
        'Programming Language :: Python :: 2',
        'Programming Language :: Python :: 2.6',
        'Programming Language :: Python :: 2.7',
        'Topic :: Software Development :: Bug Tracking',
        'Topic :: Software Development :: Version Control',
    ],

    packages = find_packages(exclude=['*.tests', 'tests.*', '*.tests.*']),
    package_data = {
        '': ['templates/*'],
        'trac': ['htdocs/*.*', 'htdocs/README', 'htdocs/js/*.*',
                 'htdocs/js/messages/*.*', 'htdocs/css/*.*',
                 'htdocs/css/jquery-ui/*.*',
                 'htdocs/css/jquery-ui/images/*.*',
                 'htdocs/guide/*', 'locale/*/LC_MESSAGES/messages.mo',
                 'locale/*/LC_MESSAGES/tracini.mo'],
        'trac.wiki': ['default-pages/*'],
        'trac.ticket': ['workflows/*.ini'],
    },

    test_suite = 'trac.test.test_suite',
    zip_safe = True,

    setup_requires = [
        'Genshi>=0.6',
    ],
    install_requires = [
<<<<<<< HEAD
        'setuptools>=0.6',
=======
        'setuptools>=0.6b1,<45',
>>>>>>> 6c68bc46
        'Genshi>=0.6',
    ],
    extras_require = {
        'babel': ['Babel>=0.9.5'],
<<<<<<< HEAD
        'mysql': ['MySQL-python >= 1.2.2'],
        'postgresql': ['psycopg2 >= 2.0'],
        'psycopg2': ['psycopg2 >= 2.0'],
        'psycopg2-binary': ['psycopg2-binary'],
        'pygments': ['Pygments>=0.6'],
        'rest': ['docutils>=0.3.9'],
        'textile': ['textile>=2.0'],
=======
        'configobj': ['configobj'],
        'pygments': ['Pygments>=0.6,<2.6'],
        'rest': ['docutils>=0.3.9'],
        'silvercity': ['SilverCity>=0.9.4'],
        'textile': ['textile>=2.0,<4.0'],
>>>>>>> 6c68bc46
    },

    entry_points = """
        [console_scripts]
        trac-admin = trac.admin.console:run
        tracd = trac.web.standalone:main

        [trac.plugins]
        trac.about = trac.about
        trac.admin.console = trac.admin.console
        trac.admin.web_ui = trac.admin.web_ui
        trac.attachment = trac.attachment
        trac.db.mysql = trac.db.mysql_backend[mysql]
        trac.db.postgres = trac.db.postgres_backend
        trac.db.sqlite = trac.db.sqlite_backend
        trac.mimeview.patch = trac.mimeview.patch
        trac.mimeview.pygments = trac.mimeview.pygments[pygments]
        trac.mimeview.rst = trac.mimeview.rst[rest]
        trac.mimeview.txtl = trac.mimeview.txtl[textile]
        trac.notification.api = trac.notification.api
        trac.notification.compat = trac.notification.compat
        trac.notification.mail = trac.notification.mail
        trac.notification.prefs = trac.notification.prefs
        trac.prefs = trac.prefs.web_ui
        trac.search = trac.search.web_ui
        trac.ticket.admin = trac.ticket.admin
        trac.ticket.batch = trac.ticket.batch
        trac.ticket.query = trac.ticket.query
        trac.ticket.notification = trac.ticket.notification
        trac.ticket.report = trac.ticket.report
        trac.ticket.roadmap = trac.ticket.roadmap
        trac.ticket.web_ui = trac.ticket.web_ui
        trac.timeline = trac.timeline.web_ui
        trac.versioncontrol.admin = trac.versioncontrol.admin
        trac.versioncontrol.svn_authz = trac.versioncontrol.svn_authz
        trac.versioncontrol.web_ui = trac.versioncontrol.web_ui
        trac.web.auth = trac.web.auth
        trac.web.main = trac.web.main
        trac.web.session = trac.web.session
        trac.wiki.admin = trac.wiki.admin
        trac.wiki.interwiki = trac.wiki.interwiki
        trac.wiki.macros = trac.wiki.macros
        trac.wiki.web_ui = trac.wiki.web_ui
        trac.wiki.web_api = trac.wiki.web_api
        tracopt.perm.authz_policy = tracopt.perm.authz_policy
        tracopt.perm.config_perm_provider = tracopt.perm.config_perm_provider
        tracopt.ticket.clone = tracopt.ticket.clone
        tracopt.ticket.commit_updater = tracopt.ticket.commit_updater
        tracopt.ticket.deleter = tracopt.ticket.deleter
        tracopt.versioncontrol.git.git_fs = tracopt.versioncontrol.git.git_fs
        tracopt.versioncontrol.svn.svn_fs = tracopt.versioncontrol.svn.svn_fs
        tracopt.versioncontrol.svn.svn_prop = tracopt.versioncontrol.svn.svn_prop
    """,

    **extra
)<|MERGE_RESOLUTION|>--- conflicted
+++ resolved
@@ -92,30 +92,18 @@
         'Genshi>=0.6',
     ],
     install_requires = [
-<<<<<<< HEAD
-        'setuptools>=0.6',
-=======
-        'setuptools>=0.6b1,<45',
->>>>>>> 6c68bc46
+        'setuptools>=0.6,<45',
         'Genshi>=0.6',
     ],
     extras_require = {
         'babel': ['Babel>=0.9.5'],
-<<<<<<< HEAD
         'mysql': ['MySQL-python >= 1.2.2'],
         'postgresql': ['psycopg2 >= 2.0'],
         'psycopg2': ['psycopg2 >= 2.0'],
         'psycopg2-binary': ['psycopg2-binary'],
-        'pygments': ['Pygments>=0.6'],
-        'rest': ['docutils>=0.3.9'],
-        'textile': ['textile>=2.0'],
-=======
-        'configobj': ['configobj'],
         'pygments': ['Pygments>=0.6,<2.6'],
         'rest': ['docutils>=0.3.9'],
-        'silvercity': ['SilverCity>=0.9.4'],
         'textile': ['textile>=2.0,<4.0'],
->>>>>>> 6c68bc46
     },
 
     entry_points = """
