--- conflicted
+++ resolved
@@ -16,17 +16,10 @@
 /* Sidebar */
 
 div.sphinxsidebarwrapper {
-<<<<<<< HEAD
-    box-shadow: .3em .3em .4em 0 #f2f2f2;
-    border-radius: .5em;
-    border: 1px solid #eee;
-    padding: 0 .5em;
-=======
     box-shadow: .2em .2em .5em 0 #dcdcdc;
     border: 1px solid #ccc;
     border-radius: .3em;
     padding: .4em;
->>>>>>> 1c373f57
 }
 
 div.sphinxsidebar h3 a,
@@ -90,7 +83,7 @@
     color: #400;
     border-radius: .2em;
 }
-a code:hover, a:visited code:hover, 
+a code:hover, a:visited code:hover,
 a tt:hover, a:visited tt:hover {
     background-color: #eee;
     color: #600;
@@ -118,15 +111,9 @@
     margin: 1em;
 }
 dl.class {
-<<<<<<< HEAD
-    box-shadow: .3em .3em .4em 0 #f2f2f2;
-    border-radius: .5em;
-    border: 1px solid #eee;
-=======
     box-shadow: .2em .2em .5em 0 #eaeaea;
     border: 1px solid #ccc;
     border-radius: .3em;
->>>>>>> 1c373f57
     padding: .5em;
 }
 dl.function {
