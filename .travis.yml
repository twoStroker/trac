--- conflicted
+++ resolved
@@ -74,23 +74,8 @@
 - pip list
 install:
 - |
-<<<<<<< HEAD
   requires='Jinja2 lxml twill==0.9.1'
-  if [ "$build" != minimum ]; then requires="$requires Genshi>=0.7 Babel Pygments docutils textile pytz"; fi
-=======
-  requires='Genshi>=0.7 configobj pygments<2.6 docutils textile<4.0 pytz twill==0.9.1'
-  case "$pyver" in
-    2.6) requires="$requires lxml<4.3.0" ;;
-    *)   requires="$requires lxml" ;;
-  esac
-  if [ "$build" != minimum ]; then
-    requires="$requires pygments<2.6 docutils textile<4.0 pytz"
-    case "$pyver" in
-      2.6) requires="$requires Babel<2.6.0" ;;
-      *)   requires="$requires Babel" ;;
-    esac
-  fi
->>>>>>> 77062a9e
+  if [ "$build" != minimum ]; then requires="$requires Genshi>=0.7 Babel pygments<2.6 docutils textile<4.0 pytz"; fi
   if [ "$tracdb" = postgresql ]; then requires="$requires psycopg2"; fi
   if [ "$tracdb" = mysql ]; then requires="$requires PyMySQL"; fi
   pip install $requires
