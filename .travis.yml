language: python
sudo: false
addons:
  apt:
    packages:
      - python-subversion
cache:
  directories:
    - "$HOME/.cache/pip"
    - "$HOME/venv-lib"
matrix:
  include:
    - os: linux
      python: "2.7"
      env: tracdb= build=minimum
    - os: linux
      python: "2.7"
      env: tracdb=
    - os: linux
      python: "2.7"
      env: tracdb=sqlite
    - os: linux
      python: "2.7"
      env: tracdb=postgres
    - os: linux
      python: "2.7"
      env: tracdb=mysql
    - os: osx
      language: generic
      env: pyver=2.7 tracdb= build=minimum
    - os: osx
      language: generic
      env: pyver=2.7 tracdb=
    - os: osx
      language: generic
      env: pyver=2.7 tracdb=sqlite
    - os: osx
      language: generic
      env: pyver=2.7 tracdb=postgres
before_install:
  - print_version='import sys; print("%d.%d" % sys.version_info[:2])'
  - test -n "$pyver" || pyver="$(python -c "$print_version")"
  - |
    case "$tracdb" in
      postgres)
        if [ "$TRAVIS_OS_NAME" = osx ]; then
          rm -rf /usr/local/var/postgres
          pg_ctl initdb --pgdata /usr/local/var/postgres
          pg_ctl -w start --pgdata /usr/local/var/postgres --log /usr/local/var/postgres/postgresql.log || {
            rc=$?
            cat /usr/local/var/postgres/postgresql.log
            exit $rc
          }
          createuser -s postgres
        fi
        tracdb_version="PostgreSQL: $(psql -U postgres -t -c 'SELECT version()')"
        echo "$tracdb_version"
        psql -U postgres -e -c "CREATE USER tracuser NOSUPERUSER NOCREATEDB CREATEROLE PASSWORD 'password';"
        psql -U postgres -e -c "CREATE DATABASE trac OWNER tracuser;"
        ;;
      mysql)
        tracdb_version="MySQL: $(mysql -u root -sN -e 'SELECT version()')"
        echo "$tracdb_version"
        mysql -u root -v -e "CREATE DATABASE trac DEFAULT CHARACTER SET utf8mb4 COLLATE utf8mb4_bin;"
        mysql -u root -v -e "CREATE USER tracuser@localhost IDENTIFIED BY 'password';"
        mysql -u root -v -e "GRANT ALL ON trac.* TO tracuser@localhost; FLUSH PRIVILEGES;"
        ;;
      *)
        tracdb_version=
        ;;
    esac
  - test -d "$HOME/.pip" || mkdir "$HOME/.pip"
  - |
    {
      echo "[global]"
      echo "cache-dir = $HOME/.cache/pip"
      echo "[list]"
      echo "format = legacy"
    } >"$HOME/.pip/pip.conf"
  - |
    if [ "$TRAVIS_OS_NAME" = osx ]; then
      test -d $HOME/venv-lib || mkdir $HOME/venv-lib
      PYTHONPATH=$HOME/venv-lib /usr/bin/easy_install-$pyver \
        --index-url=https://pypi.python.org/simple/ -ZU -d $HOME/venv-lib virtualenv
      PYTHONPATH=$HOME/venv-lib /usr/bin/python$pyver -m virtualenv --no-download $HOME/venv-$pyver
      source $HOME/venv-$pyver/bin/activate
    fi
  - |
    case "$pyver" in
      2.7)
        pip install --upgrade pip setuptools wheel
        ;;
    esac
  - python --version
  - pip --version
  - pip list
install:
  - |
    if [ "$TRAVIS_OS_NAME" = linux -a "$build" != minimum -a \
         "$(/usr/bin/python -c "$print_version")" = "$(python -c "$print_version")" ]
    then
      print_sitelib='from distutils.sysconfig import get_python_lib; print(get_python_lib())'
      sitelib_global="$(/usr/bin/python -c "$print_sitelib")"
      sitelib_venv="$(python -c "$print_sitelib")"
      ln -s "$sitelib_global/svn" "$sitelib_venv/svn"
      ln -s "$sitelib_global/libsvn" "$sitelib_venv/libsvn"
      python -c 'from svn import core'
    fi
  - |
<<<<<<< HEAD
    pip install --upgrade pip
    requires='Jinja2 lxml twill==0.9.1'
    if [ "$build" != minimum ]; then requires="$requires Genshi==0.7 Babel!=2.3.0,!=2.3.1 Pygments docutils textile pytz"; fi
=======
    requires='Genshi==0.7 lxml twill==0.9.1'
    if [ "$build" != minimum ]; then requires="$requires Babel!=2.3.0,!=2.3.1 Pygments docutils textile pytz"; fi
>>>>>>> 5130f68b
    if [ "$tracdb" = postgres ]; then requires="$requires psycopg2"; fi
    if [ "$tracdb" = mysql ]; then requires="$requires PyMySQL"; fi
    pip install $requires
    python -c 'import sys, pkg_resources as p; p.require(sys.argv[1:])' $requires
    pip list
  - |
    case "$tracdb" in
      sqlite)   tracdb_uri='sqlite:test.db' ;;
      postgres) tracdb_uri='postgres://tracuser:password@localhost/trac?schema=tractest' ;;
      mysql)    tracdb_uri='mysql://tracuser:password@localhost/trac?charset=utf8mb4' ;;
      *)        tracdb_uri= ;;
    esac
    echo ".uri = $tracdb_uri" >Makefile.cfg
script:
  - echo "$tracdb_version"
  - |
    targets=Trac.egg-info
    if [ "$build" != minimum ]; then targets="$targets compile"; fi
    targets="$targets unit-test functional-test"
    make $targets
notifications:
  email:
    recipients:
      - trac-builds@googlegroups.com<|MERGE_RESOLUTION|>--- conflicted
+++ resolved
@@ -107,14 +107,8 @@
       python -c 'from svn import core'
     fi
   - |
-<<<<<<< HEAD
-    pip install --upgrade pip
     requires='Jinja2 lxml twill==0.9.1'
     if [ "$build" != minimum ]; then requires="$requires Genshi==0.7 Babel!=2.3.0,!=2.3.1 Pygments docutils textile pytz"; fi
-=======
-    requires='Genshi==0.7 lxml twill==0.9.1'
-    if [ "$build" != minimum ]; then requires="$requires Babel!=2.3.0,!=2.3.1 Pygments docutils textile pytz"; fi
->>>>>>> 5130f68b
     if [ "$tracdb" = postgres ]; then requires="$requires psycopg2"; fi
     if [ "$tracdb" = mysql ]; then requires="$requires PyMySQL"; fi
     pip install $requires
