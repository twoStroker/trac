--- conflicted
+++ resolved
@@ -92,17 +92,13 @@
 - pip list
 install:
 - |
-<<<<<<< HEAD
-  requires='Genshi>=0.7 twill==0.9.1'
-=======
   requires='Genshi>=0.7 configobj pygments<2.6 docutils textile<4.0 pytz twill==0.9.1'
->>>>>>> 6c68bc46
   case "$pyver" in
     2.6) requires="$requires lxml<4.3.0" ;;
     *)   requires="$requires lxml" ;;
   esac
   if [ "$build" != minimum ]; then
-    requires="$requires Pygments docutils textile pytz"
+    requires="$requires pygments<2.6 docutils textile<4.0 pytz"
     case "$pyver" in
       2.6) requires="$requires Babel<2.6.0" ;;
       *)   requires="$requires Babel" ;;
