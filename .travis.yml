--- conflicted
+++ resolved
@@ -177,21 +177,9 @@
     env: tracdb=mysql
   - os: osx
     language: generic
-<<<<<<< HEAD
-    env: pyver=2.6 tracdb=
-  - os: osx
-    language: generic
-    env: pyver=2.6 tracdb=sqlite
-  - os: osx
-    language: generic
-    env: pyver=2.6 tracdb=postgresql
-  - os: osx
-    language: generic
     env: pyver=2.7 tracdb= build=minimum
   - os: osx
     language: generic
-=======
->>>>>>> 952e79eb
     env: pyver=2.7 tracdb=
   - os: osx
     language: generic
